#!/usr/bin/env bash

# Licensed to the LF AI & Data foundation under one
# or more contributor license agreements. See the NOTICE file
# distributed with this work for additional information
# regarding copyright ownership. The ASF licenses this file
# to you under the Apache License, Version 2.0 (the
# "License"); you may not use this file except in compliance
# with the License. You may obtain a copy of the License at
#
#     http://www.apache.org/licenses/LICENSE-2.0
#
# Unless required by applicable law or agreed to in writing, software
# distributed under the License is distributed on an "AS IS" BASIS,
# WITHOUT WARRANTIES OR CONDITIONS OF ANY KIND, either express or implied.
# See the License for the specific language governing permissions and
# limitations under the License.

function install_linux_deps() {
  if [[ -x "$(command -v apt)" ]]; then
      # for Ubuntu 18.04
      sudo apt install -y g++ gcc make lcov libtool m4 autoconf automake ccache libssl-dev zlib1g-dev libboost-regex-dev \
          libboost-program-options-dev libboost-system-dev libboost-filesystem-dev \
<<<<<<< HEAD
<<<<<<< HEAD
          libboost-serialization-dev python3-dev libboost-python-dev libcurl4-openssl-dev gfortran libtbb-dev uuid-dev \
	  libpulse-dev 
=======
          libboost-serialization-dev python3-dev libboost-python-dev libcurl4-openssl-dev gfortran libtbb-dev libzstd-dev
>>>>>>> 1bd87e7c63f544a081370d75b5c6313cd72c73bc
=======
          libboost-serialization-dev python3-dev libboost-python-dev libcurl4-openssl-dev gfortran libtbb-dev libzstd-dev libaio-dev
>>>>>>> 03a59ccb
  elif [[ -x "$(command -v yum)" ]]; then
      # for CentOS 7
      sudo yum install -y epel-release centos-release-scl-rh && \
      sudo yum install -y git make lcov libtool m4 autoconf automake ccache openssl-devel zlib-devel libzstd-devel \
          libcurl-devel python3-devel \
          devtoolset-7-gcc devtoolset-7-gcc-c++ devtoolset-7-gcc-gfortran \
          llvm-toolset-7.0-clang llvm-toolset-7.0-clang-tools-extra libuuid-devel pulseaudio-libs-devel 

      echo "source scl_source enable devtoolset-7" | sudo tee -a /etc/profile.d/devtoolset-7.sh
      echo "source scl_source enable llvm-toolset-7.0" | sudo tee -a /etc/profile.d/llvm-toolset-7.sh
      echo "export CLANG_TOOLS_PATH=/opt/rh/llvm-toolset-7.0/root/usr/bin" | sudo tee -a /etc/profile.d/llvm-toolset-7.sh
      source "/etc/profile.d/llvm-toolset-7.sh"

      # Install tbb
      git clone https://github.com/wjakob/tbb.git && \
      cd tbb/build && \
      cmake .. && make -j && \
      sudo make install && \
      cd ../../ && rm -rf tbb/

      # Install boost
      wget -q https://boostorg.jfrog.io/artifactory/main/release/1.65.1/source/boost_1_65_1.tar.gz && \
          tar zxf boost_1_65_1.tar.gz && cd boost_1_65_1 && \
          ./bootstrap.sh --prefix=/usr/local --with-toolset=gcc --without-libraries=python && \
          sudo ./b2 -j2 --prefix=/usr/local --without-python toolset=gcc install && \
          cd ../ && rm -rf ./boost_1_65_1*
  else
      echo "Error Install Dependencies ..."
      exit 1
  fi
}

function install_mac_deps() {
  sudo xcode-select --install  > /dev/null 2>&1
  brew install boost libomp ninja tbb cmake llvm ccache zstd
  brew uninstall grep
  brew install grep
  export PATH="/usr/local/opt/grep/libexec/gnubin:$PATH"
  brew update && brew upgrade && brew cleanup

  if [[ $(arch) == 'arm64' ]]; then
    brew install openssl
    brew install librdkafka
    brew install pkg-config
    sudo mkdir /usr/local/include
    sudo mkdir /usr/local/opt
    sudo ln -s "$(brew --prefix llvm)" "/usr/local/opt/llvm"
    sudo ln -s "$(brew --prefix libomp)/include/omp.h" "/usr/local/include/omp.h"
    sudo ln -s "$(brew --prefix libomp)" "/usr/local/opt/libomp"
    sudo ln -s "$(brew --prefix boost)/include/boost" "/usr/local/include/boost"
    sudo ln -s "$(brew --prefix tbb)/include/tbb" "/usr/local/include/tbb"
    sudo ln -s "$(brew --prefix tbb)/include/oneapi" "/usr/local/include/oneapi"
  fi
}

if ! command -v go &> /dev/null
then
    echo "go could not be found, please install it"
    exit
fi

if ! command -v cmake &> /dev/null
then
    echo "cmake could not be found, please install it"
    exit
fi

unameOut="$(uname -s)"
case "${unameOut}" in
    Linux*)     install_linux_deps;;
    Darwin*)    install_mac_deps;;
    *)          echo "Unsupported OS:${unameOut}" ; exit 0;
esac
<|MERGE_RESOLUTION|>--- conflicted
+++ resolved
@@ -21,16 +21,8 @@
       # for Ubuntu 18.04
       sudo apt install -y g++ gcc make lcov libtool m4 autoconf automake ccache libssl-dev zlib1g-dev libboost-regex-dev \
           libboost-program-options-dev libboost-system-dev libboost-filesystem-dev \
-<<<<<<< HEAD
-<<<<<<< HEAD
-          libboost-serialization-dev python3-dev libboost-python-dev libcurl4-openssl-dev gfortran libtbb-dev uuid-dev \
-	  libpulse-dev 
-=======
-          libboost-serialization-dev python3-dev libboost-python-dev libcurl4-openssl-dev gfortran libtbb-dev libzstd-dev
->>>>>>> 1bd87e7c63f544a081370d75b5c6313cd72c73bc
-=======
-          libboost-serialization-dev python3-dev libboost-python-dev libcurl4-openssl-dev gfortran libtbb-dev libzstd-dev libaio-dev
->>>>>>> 03a59ccb
+          libboost-serialization-dev python3-dev libboost-python-dev libcurl4-openssl-dev gfortran libtbb-dev libzstd-dev libaio-dev \
+          uuid-dev libpulse-dev
   elif [[ -x "$(command -v yum)" ]]; then
       # for CentOS 7
       sudo yum install -y epel-release centos-release-scl-rh && \
