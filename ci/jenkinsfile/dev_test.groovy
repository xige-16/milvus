--- conflicted
+++ resolved
@@ -2,15 +2,10 @@
     try {
         dir ("${PROJECT_NAME}_test") {
             checkout([$class: 'GitSCM', branches: [[name: "${SEMVER}"]], doGenerateSubmoduleConfigurations: false, extensions: [], submoduleCfg: [], userRemoteConfigs: [[credentialsId: "${params.GIT_USER}", url: "git@192.168.1.105:Test/milvus_test.git", name: 'origin', refspec: "+refs/heads/${SEMVER}:refs/remotes/origin/${SEMVER}"]]])
-<<<<<<< HEAD
             sh 'python3 -m pip install -r requirements.txt -i http://pypi.douban.com/simple --trusted-host pypi.douban.com'
-            sh "pytest . --alluredir=\"test_out/dev/single/sqlite\" --ip ${env.JOB_NAME}-${env.BUILD_NUMBER}-milvus-gpu-engine.milvus-1.svc.cluster.local"
-=======
             sh 'python3 -m pip install -r requirements.txt'
             sh "pytest . --alluredir=\"test_out/dev/single/sqlite\" --level=1 --ip ${env.JOB_NAME}-${env.BUILD_NUMBER}-milvus-gpu-engine.milvus-1.svc.cluster.local"
->>>>>>> e6a02125
         }
-
         // mysql database backend test
         load "${env.WORKSPACE}/ci/jenkinsfile/cleanup_dev.groovy"
 
