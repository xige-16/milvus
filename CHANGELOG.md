--- conflicted
+++ resolved
@@ -108,11 +108,8 @@
 -   \#1480 Add return code for AVX512 selection
 -   \#1524 Update config "preload_table" description
 -   \#1544 Update resources name in HTTP module
-<<<<<<< HEAD
 -   \#1546 Move Config.cpp to config directory
-=======
 -   \#1567 Update yaml config description
->>>>>>> 4825f072
 
 ## Task
 -   \#1327 Exclude third-party code from codebeat
