// Licensed to the LF AI & Data foundation under one
// or more contributor license agreements. See the NOTICE file
// distributed with this work for additional information
// regarding copyright ownership. The ASF licenses this file
// to you under the Apache License, Version 2.0 (the
// "License"); you may not use this file except in compliance
// with the License. You may obtain a copy of the License at
//
//	http://www.apache.org/licenses/LICENSE-2.0
//
// Unless required by applicable law or agreed to in writing, software
// distributed under the License is distributed on an "AS IS" BASIS,
// WITHOUT WARRANTIES OR CONDITIONS OF ANY KIND, either express or implied.
// See the License for the specific language governing permissions and
// limitations under the License.
package querynodev2

import (
	"context"
	"encoding/json"
	"io"
	"math/rand"
	"sync"
	"testing"
	"time"

	"github.com/cockroachdb/errors"
	"github.com/gogo/protobuf/proto"
	"github.com/samber/lo"
	"github.com/stretchr/testify/mock"
	"github.com/stretchr/testify/suite"
	clientv3 "go.etcd.io/etcd/client/v3"
	"go.uber.org/zap"

	"github.com/milvus-io/milvus-proto/go-api/v2/commonpb"
	"github.com/milvus-io/milvus-proto/go-api/v2/milvuspb"
	"github.com/milvus-io/milvus-proto/go-api/v2/msgpb"
	"github.com/milvus-io/milvus-proto/go-api/v2/schemapb"
	"github.com/milvus-io/milvus/internal/proto/datapb"
	"github.com/milvus-io/milvus/internal/proto/internalpb"
	"github.com/milvus-io/milvus/internal/proto/planpb"
	"github.com/milvus-io/milvus/internal/proto/querypb"
	"github.com/milvus-io/milvus/internal/querynodev2/delegator"
	"github.com/milvus-io/milvus/internal/querynodev2/segments"
	"github.com/milvus-io/milvus/internal/storage"
	"github.com/milvus-io/milvus/internal/util/dependency"
	"github.com/milvus-io/milvus/internal/util/streamrpc"
	"github.com/milvus-io/milvus/pkg/log"
	"github.com/milvus-io/milvus/pkg/mq/msgstream"
	"github.com/milvus-io/milvus/pkg/util/conc"
	"github.com/milvus-io/milvus/pkg/util/etcd"
	"github.com/milvus-io/milvus/pkg/util/funcutil"
	"github.com/milvus-io/milvus/pkg/util/merr"
	"github.com/milvus-io/milvus/pkg/util/metric"
	"github.com/milvus-io/milvus/pkg/util/metricsinfo"
	"github.com/milvus-io/milvus/pkg/util/paramtable"
	"github.com/milvus-io/milvus/pkg/util/typeutil"
)

type ServiceSuite struct {
	suite.Suite
	// Data
	msgChan        chan *msgstream.MsgPack
	collectionID   int64
	collectionName string
	schema         *schemapb.CollectionSchema
	partitionIDs   []int64
	// Test segments
	validSegmentIDs   []int64
	flushedSegmentIDs []int64
	droppedSegmentIDs []int64
	// Test channel
	vchannel string
	pchannel string
	position *msgpb.MsgPosition

	// Dependency
	node                *QueryNode
	etcdClient          *clientv3.Client
	rootPath            string
	chunkManagerFactory *storage.ChunkManagerFactory

	// Mock
	factory   *dependency.MockFactory
	msgStream *msgstream.MockMsgStream
}

func (suite *ServiceSuite) SetupSuite() {
	// collection and segments data
	// init param
	paramtable.Init()
	paramtable.Get().Save(paramtable.Get().QueryNodeCfg.GCEnabled.Key, "false")
	paramtable.Get().Save(paramtable.Get().QueryNodeCfg.CacheEnabled.Key, "false")

	suite.rootPath = suite.T().Name()
	suite.collectionID = 111
	suite.collectionName = "test-collection"
	suite.partitionIDs = []int64{222}
	suite.validSegmentIDs = []int64{1, 2, 3}
	suite.flushedSegmentIDs = []int64{4, 5, 6}
	suite.droppedSegmentIDs = []int64{7, 8, 9}

	// channel data
	suite.vchannel = "test-channel"
	suite.pchannel = funcutil.ToPhysicalChannel(suite.vchannel)
	suite.position = &msgpb.MsgPosition{
		ChannelName: suite.vchannel,
		MsgID:       []byte{0, 0, 0, 0, 0, 0, 0, 0},
	}
}

func (suite *ServiceSuite) SetupTest() {
	ctx := context.Background()
	// init mock
	suite.factory = dependency.NewMockFactory(suite.T())
	suite.msgStream = msgstream.NewMockMsgStream(suite.T())
	// TODO:: cpp chunk manager not support local chunk manager
	// suite.chunkManagerFactory = storage.NewChunkManagerFactory("local", storage.RootPath("/tmp/milvus-test"))
	suite.chunkManagerFactory = segments.NewTestChunkManagerFactory(paramtable.Get(), suite.rootPath)
	suite.factory.EXPECT().Init(mock.Anything).Return()
	suite.factory.EXPECT().NewPersistentStorageChunkManager(mock.Anything).Return(suite.chunkManagerFactory.NewPersistentStorageChunkManager(ctx))

	var err error
	suite.node = NewQueryNode(ctx, suite.factory)
	// init etcd
	suite.etcdClient, err = etcd.GetEtcdClient(
		paramtable.Get().EtcdCfg.UseEmbedEtcd.GetAsBool(),
		paramtable.Get().EtcdCfg.EtcdUseSSL.GetAsBool(),
		paramtable.Get().EtcdCfg.Endpoints.GetAsStrings(),
		paramtable.Get().EtcdCfg.EtcdTLSCert.GetValue(),
		paramtable.Get().EtcdCfg.EtcdTLSKey.GetValue(),
		paramtable.Get().EtcdCfg.EtcdTLSCACert.GetValue(),
		paramtable.Get().EtcdCfg.EtcdTLSMinVersion.GetValue())
	suite.NoError(err)
	suite.node.SetEtcdClient(suite.etcdClient)
	// init node
	err = suite.node.Init()
	suite.NoError(err)
	// start node
	err = suite.node.Start()
	suite.NoError(err)
}

func (suite *ServiceSuite) TearDownTest() {
	suite.node.UpdateStateCode(commonpb.StateCode_Healthy)
	ctx := context.Background()
	// ReleaseSegment, avoid throwing an instance of 'std::system_error' when stop node
	resp, err := suite.node.ReleaseSegments(ctx, &querypb.ReleaseSegmentsRequest{
		Base: &commonpb.MsgBase{
			MsgType:  commonpb.MsgType_ReleaseSegments,
			TargetID: suite.node.session.ServerID,
		},
		CollectionID: suite.collectionID,
		PartitionIDs: suite.partitionIDs,
		SegmentIDs:   suite.validSegmentIDs,
		NodeID:       suite.node.session.ServerID,
		Scope:        querypb.DataScope_All,
		Shard:        suite.vchannel,
	})
	suite.NoError(err)
	suite.Equal(commonpb.ErrorCode_Success, resp.ErrorCode)
	suite.node.chunkManager.RemoveWithPrefix(ctx, suite.rootPath)

	suite.node.Stop()
	suite.etcdClient.Close()
}

func (suite *ServiceSuite) TestGetComponentStatesNormal() {
	ctx := context.Background()
	suite.node.session.UpdateRegistered(true)
	rsp, err := suite.node.GetComponentStates(ctx, nil)
	suite.NoError(err)
	suite.Equal(commonpb.ErrorCode_Success, rsp.GetStatus().GetErrorCode())
	suite.Equal(commonpb.StateCode_Healthy, rsp.State.StateCode)

	// after update
	suite.node.UpdateStateCode(commonpb.StateCode_Abnormal)
	rsp, err = suite.node.GetComponentStates(ctx, nil)
	suite.NoError(err)
	suite.Equal(commonpb.ErrorCode_Success, rsp.GetStatus().GetErrorCode())
	suite.Equal(commonpb.StateCode_Abnormal, rsp.State.StateCode)
}

func (suite *ServiceSuite) TestGetTimeTiclChannel_Normal() {
	ctx := context.Background()
	rsp, err := suite.node.GetTimeTickChannel(ctx, nil)
	suite.NoError(err)
	suite.Equal(commonpb.ErrorCode_Success, rsp.GetStatus().GetErrorCode())
}

func (suite *ServiceSuite) TestGetStatisChannel_Normal() {
	ctx := context.Background()
	rsp, err := suite.node.GetStatisticsChannel(ctx, nil)
	suite.NoError(err)
	suite.Equal(commonpb.ErrorCode_Success, rsp.GetStatus().GetErrorCode())
}

func (suite *ServiceSuite) TestGetStatistics_Normal() {
	ctx := context.Background()
	suite.TestWatchDmChannelsInt64()
	suite.TestLoadSegments_Int64()

	req := &querypb.GetStatisticsRequest{
		Req: &internalpb.GetStatisticsRequest{
			Base: &commonpb.MsgBase{
				MsgType:  commonpb.MsgType_WatchDmChannels,
				MsgID:    rand.Int63(),
				TargetID: suite.node.session.ServerID,
			},
			CollectionID: suite.collectionID,
			PartitionIDs: []int64{},
		},
		DmlChannels: []string{suite.vchannel},
		SegmentIDs:  suite.validSegmentIDs,
	}

	rsp, err := suite.node.GetStatistics(ctx, req)
	suite.NoError(err)
	suite.Equal(commonpb.ErrorCode_Success, rsp.GetStatus().GetErrorCode())
}

func (suite *ServiceSuite) TestGetStatistics_Failed() {
	ctx := context.Background()
	// prepare
	suite.TestWatchDmChannelsInt64()
	suite.TestLoadSegments_Int64()

	req := &querypb.GetStatisticsRequest{
		Req: &internalpb.GetStatisticsRequest{
			Base: &commonpb.MsgBase{
				MsgType:  commonpb.MsgType_WatchDmChannels,
				MsgID:    rand.Int63(),
				TargetID: suite.node.session.ServerID,
			},
			CollectionID: suite.collectionID,
			PartitionIDs: []int64{},
		},
		DmlChannels: []string{suite.vchannel},
		SegmentIDs:  suite.validSegmentIDs,
	}

	// target not match
	req.Req.Base.TargetID = -1
	resp, err := suite.node.GetStatistics(ctx, req)
	suite.NoError(err)
	suite.Equal(commonpb.ErrorCode_NodeIDNotMatch, resp.Status.GetErrorCode())

	// node not healthy
	suite.node.UpdateStateCode(commonpb.StateCode_Abnormal)
	resp, err = suite.node.GetStatistics(ctx, req)
	suite.NoError(err)
	suite.Equal(commonpb.ErrorCode_NotReadyServe, resp.Status.GetErrorCode())
}

func (suite *ServiceSuite) TestWatchDmChannelsInt64() {
	ctx := context.Background()

	// data
	schema := segments.GenTestCollectionSchema(suite.collectionName, schemapb.DataType_Int64)
	deltaLogs, err := segments.SaveDeltaLog(suite.collectionID,
		suite.partitionIDs[0],
		suite.flushedSegmentIDs[0],
		suite.node.chunkManager,
	)
	suite.NoError(err)

	req := &querypb.WatchDmChannelsRequest{
		Base: &commonpb.MsgBase{
			MsgType:  commonpb.MsgType_WatchDmChannels,
			MsgID:    rand.Int63(),
			TargetID: suite.node.session.ServerID,
		},
		NodeID:       suite.node.session.ServerID,
		CollectionID: suite.collectionID,
		PartitionIDs: suite.partitionIDs,
		Infos: []*datapb.VchannelInfo{
			{
				CollectionID:      suite.collectionID,
				ChannelName:       suite.vchannel,
				SeekPosition:      suite.position,
				FlushedSegmentIds: suite.flushedSegmentIDs,
				DroppedSegmentIds: suite.droppedSegmentIDs,
			},
		},
		SegmentInfos: map[int64]*datapb.SegmentInfo{
			suite.flushedSegmentIDs[0]: {
				ID:            suite.flushedSegmentIDs[0],
				CollectionID:  suite.collectionID,
				PartitionID:   suite.partitionIDs[0],
				InsertChannel: suite.vchannel,
				Deltalogs:     deltaLogs,
				Level:         datapb.SegmentLevel_L0,
			},
		},
		Schema: schema,
		LoadMeta: &querypb.LoadMetaInfo{
			LoadType:     querypb.LoadType_LoadCollection,
			CollectionID: suite.collectionID,
			PartitionIDs: suite.partitionIDs,
			MetricType:   defaultMetricType,
		},
		IndexInfoList: segments.GenTestIndexInfoList(suite.collectionID, schema),
	}

	// mocks
	suite.factory.EXPECT().NewTtMsgStream(mock.Anything).Return(suite.msgStream, nil)
	suite.msgStream.EXPECT().AsConsumer(mock.Anything, []string{suite.pchannel}, mock.Anything, mock.Anything).Return(nil)
	suite.msgStream.EXPECT().Seek(mock.Anything, mock.Anything).Return(nil)
	suite.msgStream.EXPECT().Chan().Return(suite.msgChan)
	suite.msgStream.EXPECT().Close()

	// watchDmChannels
	status, err := suite.node.WatchDmChannels(ctx, req)
	suite.NoError(err)
	suite.Equal(commonpb.ErrorCode_Success, status.ErrorCode)

	// watch channel exist
	status, err = suite.node.WatchDmChannels(ctx, req)
	suite.NoError(err)
	suite.Equal(commonpb.ErrorCode_Success, status.ErrorCode)
}

func (suite *ServiceSuite) TestWatchDmChannelsVarchar() {
	ctx := context.Background()

	// data
	schema := segments.GenTestCollectionSchema(suite.collectionName, schemapb.DataType_VarChar)
	req := &querypb.WatchDmChannelsRequest{
		Base: &commonpb.MsgBase{
			MsgType:  commonpb.MsgType_WatchDmChannels,
			MsgID:    rand.Int63(),
			TargetID: suite.node.session.ServerID,
		},
		NodeID:       suite.node.session.ServerID,
		CollectionID: suite.collectionID,
		PartitionIDs: suite.partitionIDs,
		Infos: []*datapb.VchannelInfo{
			{
				CollectionID:      suite.collectionID,
				ChannelName:       suite.vchannel,
				SeekPosition:      suite.position,
				FlushedSegmentIds: suite.flushedSegmentIDs,
				DroppedSegmentIds: suite.droppedSegmentIDs,
			},
		},
		Schema: schema,
		LoadMeta: &querypb.LoadMetaInfo{
			LoadType:     querypb.LoadType_LoadCollection,
			CollectionID: suite.collectionID,
			PartitionIDs: suite.partitionIDs,
			MetricType:   defaultMetricType,
		},
		IndexInfoList: segments.GenTestIndexInfoList(suite.collectionID, schema),
	}

	// mocks
	suite.factory.EXPECT().NewTtMsgStream(mock.Anything).Return(suite.msgStream, nil)
	suite.msgStream.EXPECT().AsConsumer(mock.Anything, []string{suite.pchannel}, mock.Anything, mock.Anything).Return(nil)
	suite.msgStream.EXPECT().Seek(mock.Anything, mock.Anything).Return(nil)
	suite.msgStream.EXPECT().Chan().Return(suite.msgChan)
	suite.msgStream.EXPECT().Close()

	// watchDmChannels
	status, err := suite.node.WatchDmChannels(ctx, req)
	suite.NoError(err)
	suite.Equal(commonpb.ErrorCode_Success, status.ErrorCode)

	// watch channel exist
	status, err = suite.node.WatchDmChannels(ctx, req)
	suite.NoError(err)
	suite.Equal(commonpb.ErrorCode_Success, status.ErrorCode)
}

func (suite *ServiceSuite) TestWatchDmChannels_Failed() {
	ctx := context.Background()

	// data
	schema := segments.GenTestCollectionSchema(suite.collectionName, schemapb.DataType_Int64)
	req := &querypb.WatchDmChannelsRequest{
		Base: &commonpb.MsgBase{
			MsgType:  commonpb.MsgType_WatchDmChannels,
			MsgID:    rand.Int63(),
			TargetID: suite.node.session.ServerID,
		},
		NodeID:       suite.node.session.ServerID,
		CollectionID: suite.collectionID,
		PartitionIDs: suite.partitionIDs,
		Infos: []*datapb.VchannelInfo{
			{
				CollectionID:      suite.collectionID,
				ChannelName:       suite.vchannel,
				SeekPosition:      suite.position,
				FlushedSegmentIds: suite.flushedSegmentIDs,
				DroppedSegmentIds: suite.droppedSegmentIDs,
			},
		},
		Schema: schema,
		LoadMeta: &querypb.LoadMetaInfo{
			MetricType: defaultMetricType,
		},
		IndexInfoList: segments.GenTestIndexInfoList(suite.collectionID, schema),
	}

	// test channel is unsubscribing
	suite.node.unsubscribingChannels.Insert(suite.vchannel)
	status, err := suite.node.WatchDmChannels(ctx, req)
	suite.NoError(err)
	suite.ErrorIs(merr.Error(status), merr.ErrChannelReduplicate)
	suite.node.unsubscribingChannels.Remove(suite.vchannel)

	// init msgstream failed
	suite.factory.EXPECT().NewTtMsgStream(mock.Anything).Return(suite.msgStream, nil)
	suite.msgStream.EXPECT().AsConsumer(mock.Anything, []string{suite.pchannel}, mock.Anything, mock.Anything).Return(nil)
	suite.msgStream.EXPECT().Close().Return()
	suite.msgStream.EXPECT().Seek(mock.Anything, mock.Anything).Return(errors.New("mock error"))

	status, err = suite.node.WatchDmChannels(ctx, req)
	suite.NoError(err)
	suite.Equal(commonpb.ErrorCode_UnexpectedError, status.GetErrorCode())

	// empty index
	req.IndexInfoList = nil
	status, err = suite.node.WatchDmChannels(ctx, req)
	err = merr.CheckRPCCall(status, err)
	suite.ErrorIs(err, merr.ErrIndexNotFound)

	// target not match
	req.Base.TargetID = -1
	status, err = suite.node.WatchDmChannels(ctx, req)
	suite.NoError(err)
	suite.Equal(commonpb.ErrorCode_NodeIDNotMatch, status.GetErrorCode())

	// node not healthy
	suite.node.UpdateStateCode(commonpb.StateCode_Abnormal)
	status, err = suite.node.WatchDmChannels(ctx, req)
	suite.NoError(err)
	suite.Equal(commonpb.ErrorCode_NotReadyServe, status.GetErrorCode())

	// empty metric type
	req.LoadMeta.MetricType = ""
	req.Base.TargetID = paramtable.GetNodeID()
	suite.node.UpdateStateCode(commonpb.StateCode_Healthy)
	status, err = suite.node.WatchDmChannels(ctx, req)
	suite.NoError(err)
	suite.Equal(commonpb.ErrorCode_UnexpectedError, status.ErrorCode)
}

func (suite *ServiceSuite) TestUnsubDmChannels_Normal() {
	ctx := context.Background()

	// prepate
	suite.TestWatchDmChannelsInt64()

	// data
	req := &querypb.UnsubDmChannelRequest{
		Base: &commonpb.MsgBase{
			MsgType:  commonpb.MsgType_UnsubDmChannel,
			MsgID:    rand.Int63(),
			TargetID: suite.node.session.ServerID,
		},
		NodeID:       suite.node.session.ServerID,
		CollectionID: suite.collectionID,
		ChannelName:  suite.vchannel,
	}

	status, err := suite.node.UnsubDmChannel(ctx, req)
	suite.NoError(err)
	suite.Equal(commonpb.ErrorCode_Success, status.GetErrorCode())
}

func (suite *ServiceSuite) TestUnsubDmChannels_Failed() {
	ctx := context.Background()
	// prepate
	suite.TestWatchDmChannelsInt64()

	// data
	req := &querypb.UnsubDmChannelRequest{
		Base: &commonpb.MsgBase{
			MsgType:  commonpb.MsgType_UnsubDmChannel,
			MsgID:    rand.Int63(),
			TargetID: suite.node.session.ServerID,
		},
		NodeID:       suite.node.session.ServerID,
		CollectionID: suite.collectionID,
		ChannelName:  suite.vchannel,
	}

	// target not match
	req.Base.TargetID = -1
	status, err := suite.node.UnsubDmChannel(ctx, req)
	suite.NoError(err)
	suite.Equal(commonpb.ErrorCode_NodeIDNotMatch, status.GetErrorCode())

	// node not healthy
	suite.node.UpdateStateCode(commonpb.StateCode_Abnormal)
	status, err = suite.node.UnsubDmChannel(ctx, req)
	suite.NoError(err)
	suite.Equal(commonpb.ErrorCode_NotReadyServe, status.GetErrorCode())
}

func (suite *ServiceSuite) genSegmentIndexInfos(loadInfo []*querypb.SegmentLoadInfo) []*indexpb.IndexInfo {
	indexInfoList := make([]*indexpb.IndexInfo, 0)
	seg0LoadInfo := loadInfo[0]
	fieldIndexInfos := seg0LoadInfo.IndexInfos
	for _, info := range fieldIndexInfos {
		indexInfoList = append(indexInfoList, &indexpb.IndexInfo{
			CollectionID: suite.collectionID,
			FieldID:      info.GetFieldID(),
			IndexName:    info.GetIndexName(),
			IndexParams:  info.GetIndexParams(),
		})
	}
	return indexInfoList
}

func (suite *ServiceSuite) genSegmentLoadInfos(schema *schemapb.CollectionSchema) []*querypb.SegmentLoadInfo {
	ctx := context.Background()

	segNum := len(suite.validSegmentIDs)
	partNum := len(suite.partitionIDs)
	infos := make([]*querypb.SegmentLoadInfo, 0)
	for i := 0; i < segNum; i++ {
		binlogs, statslogs, err := segments.SaveBinLog(ctx,
			suite.collectionID,
			suite.partitionIDs[i%partNum],
			suite.validSegmentIDs[i],
			1000,
			schema,
			suite.node.chunkManager,
		)
		suite.Require().NoError(err)

		vecFieldIDs := funcutil.GetVecFieldIDs(schema)
		indexes, err := segments.GenAndSaveIndex(
			suite.collectionID,
			suite.partitionIDs[i%partNum],
			suite.validSegmentIDs[i],
			vecFieldIDs[0],
			1000,
			segments.IndexFaissIVFFlat,
			metric.L2,
			suite.node.chunkManager,
		)
		suite.Require().NoError(err)

		info := &querypb.SegmentLoadInfo{
			SegmentID:     suite.validSegmentIDs[i],
			PartitionID:   suite.partitionIDs[i%partNum],
			CollectionID:  suite.collectionID,
			InsertChannel: suite.vchannel,
			NumOfRows:     1000,
			BinlogPaths:   binlogs,
			Statslogs:     statslogs,
			IndexInfos:    []*querypb.FieldIndexInfo{indexes},
			StartPosition: &msgpb.MsgPosition{Timestamp: 20000},
			DeltaPosition: &msgpb.MsgPosition{Timestamp: 20000},
		}
		infos = append(infos, info)
	}
	return infos
}

func (suite *ServiceSuite) TestLoadSegments_Int64() {
	ctx := context.Background()
	suite.TestWatchDmChannelsInt64()
	// data
	schema := segments.GenTestCollectionSchema(suite.collectionName, schemapb.DataType_Int64)
	infos := suite.genSegmentLoadInfos(schema)
	for _, info := range infos {
		req := &querypb.LoadSegmentsRequest{
			Base: &commonpb.MsgBase{
				MsgID:    rand.Int63(),
				TargetID: suite.node.session.ServerID,
			},
			CollectionID:   suite.collectionID,
			DstNodeID:      suite.node.session.ServerID,
			Infos:          []*querypb.SegmentLoadInfo{info},
			Schema:         schema,
			DeltaPositions: []*msgpb.MsgPosition{{Timestamp: 20000}},
			NeedTransfer:   true,
			IndexInfoList: []*indexpb.IndexInfo{
				{},
			},
		}

		// LoadSegment
		status, err := suite.node.LoadSegments(ctx, req)
		suite.NoError(err)
		suite.Equal(commonpb.ErrorCode_Success, status.GetErrorCode())
	}
}

func (suite *ServiceSuite) TestLoadSegments_VarChar() {
	ctx := context.Background()
	suite.TestWatchDmChannelsVarchar()
	// data
	schema := segments.GenTestCollectionSchema(suite.collectionName, schemapb.DataType_VarChar)
	loadMeta := &querypb.LoadMetaInfo{
		LoadType:     querypb.LoadType_LoadCollection,
		CollectionID: suite.collectionID,
		PartitionIDs: suite.partitionIDs,
	}
	suite.node.manager.Collection = segments.NewCollectionManager()
	suite.node.manager.Collection.PutOrRef(suite.collectionID, schema, nil, loadMeta)

	infos := suite.genSegmentLoadInfos(schema)
	for _, info := range infos {
		req := &querypb.LoadSegmentsRequest{
			Base: &commonpb.MsgBase{
				MsgID:    rand.Int63(),
				TargetID: suite.node.session.ServerID,
			},
			CollectionID:   suite.collectionID,
			DstNodeID:      suite.node.session.ServerID,
			Infos:          []*querypb.SegmentLoadInfo{info},
			Schema:         schema,
			DeltaPositions: []*msgpb.MsgPosition{{Timestamp: 20000}},
			NeedTransfer:   true,
			LoadMeta:       loadMeta,
			IndexInfoList:  []*indexpb.IndexInfo{{}},
		}

		// LoadSegment
		status, err := suite.node.LoadSegments(ctx, req)
		suite.NoError(err)
		suite.Equal(commonpb.ErrorCode_Success, status.GetErrorCode())
	}
}

func (suite *ServiceSuite) TestLoadDeltaInt64() {
	ctx := context.Background()
	suite.TestLoadSegments_Int64()
	// data
	schema := segments.GenTestCollectionSchema(suite.collectionName, schemapb.DataType_Int64)
	req := &querypb.LoadSegmentsRequest{
		Base: &commonpb.MsgBase{
			MsgID:    rand.Int63(),
			TargetID: suite.node.session.ServerID,
		},
		CollectionID:  suite.collectionID,
		DstNodeID:     suite.node.session.ServerID,
		Infos:         suite.genSegmentLoadInfos(schema),
		Schema:        schema,
		NeedTransfer:  true,
		LoadScope:     querypb.LoadScope_Delta,
		IndexInfoList: []*indexpb.IndexInfo{{}},
	}

	// LoadSegment
	status, err := suite.node.LoadSegments(ctx, req)
	suite.NoError(err)
	suite.Equal(commonpb.ErrorCode_Success, status.GetErrorCode())
}

func (suite *ServiceSuite) TestLoadDeltaVarchar() {
	ctx := context.Background()
	suite.TestLoadSegments_VarChar()
	// data
	schema := segments.GenTestCollectionSchema(suite.collectionName, schemapb.DataType_Int64)
	req := &querypb.LoadSegmentsRequest{
		Base: &commonpb.MsgBase{
			MsgID:    rand.Int63(),
			TargetID: suite.node.session.ServerID,
		},
		CollectionID:  suite.collectionID,
		DstNodeID:     suite.node.session.ServerID,
		Infos:         suite.genSegmentLoadInfos(schema),
		Schema:        schema,
		NeedTransfer:  true,
		LoadScope:     querypb.LoadScope_Delta,
		IndexInfoList: []*indexpb.IndexInfo{{}},
	}

	// LoadSegment
	status, err := suite.node.LoadSegments(ctx, req)
	suite.NoError(err)
	suite.Equal(commonpb.ErrorCode_Success, status.GetErrorCode())
}

func (suite *ServiceSuite) TestLoadIndex_Success() {
	ctx, cancel := context.WithCancel(context.Background())
	defer cancel()

	schema := segments.GenTestCollectionSchema(suite.collectionName, schemapb.DataType_Int64)

	infos := suite.genSegmentLoadInfos(schema)
	infos = lo.Map(infos, func(info *querypb.SegmentLoadInfo, _ int) *querypb.SegmentLoadInfo {
		info.SegmentID = info.SegmentID + 1000
		return info
	})
	rawInfo := lo.Map(infos, func(info *querypb.SegmentLoadInfo, _ int) *querypb.SegmentLoadInfo {
		info = typeutil.Clone(info)
		info.IndexInfos = nil
		return info
	})
	// generate indexinfos for setting index meta.
	indexInfoList := suite.genSegmentIndexInfos(infos)
	req := &querypb.LoadSegmentsRequest{
		Base: &commonpb.MsgBase{
			MsgID:    rand.Int63(),
			TargetID: suite.node.session.ServerID,
		},
		CollectionID:  suite.collectionID,
		DstNodeID:     suite.node.session.ServerID,
		Infos:         rawInfo,
		Schema:        schema,
		NeedTransfer:  false,
		LoadScope:     querypb.LoadScope_Full,
<<<<<<< HEAD
		IndexInfoList: segments.GenTestIndexInfoList(suite.collectionID, schema),
=======
		IndexInfoList: indexInfoList,
>>>>>>> ad1daebc
	}

	// Load segment
	status, err := suite.node.LoadSegments(ctx, req)
	suite.Require().NoError(err)
	suite.Require().Equal(commonpb.ErrorCode_Success, status.GetErrorCode())

	for _, segmentID := range lo.Map(infos, func(info *querypb.SegmentLoadInfo, _ int) int64 {
		return info.GetSegmentID()
	}) {
		suite.Equal(0, len(suite.node.manager.Segment.Get(segmentID).Indexes()))
	}

	req = &querypb.LoadSegmentsRequest{
		Base: &commonpb.MsgBase{
			MsgID:    rand.Int63(),
			TargetID: suite.node.session.ServerID,
		},
		CollectionID:  suite.collectionID,
		DstNodeID:     suite.node.session.ServerID,
		Infos:         infos,
		Schema:        schema,
		NeedTransfer:  false,
		LoadScope:     querypb.LoadScope_Index,
		IndexInfoList: []*indexpb.IndexInfo{{}},
	}

	// Load segment
	status, err = suite.node.LoadSegments(ctx, req)
	suite.Require().NoError(err)
	suite.Require().Equal(commonpb.ErrorCode_Success, status.GetErrorCode())

	for _, segmentID := range lo.Map(infos, func(info *querypb.SegmentLoadInfo, _ int) int64 {
		return info.GetSegmentID()
	}) {
		suite.T().Log(segmentID)
		suite.T().Log(len(suite.node.manager.Segment.Get(segmentID).Indexes()))
		suite.Greater(len(suite.node.manager.Segment.Get(segmentID).Indexes()), 0)
	}
}

func (suite *ServiceSuite) TestLoadIndex_Failed() {
	ctx, cancel := context.WithCancel(context.Background())
	defer cancel()

	schema := segments.GenTestCollectionSchema(suite.collectionName, schemapb.DataType_Int64)

	suite.Run("load_non_exist_segment", func() {
		infos := suite.genSegmentLoadInfos(schema)
		infos = lo.Map(infos, func(info *querypb.SegmentLoadInfo, _ int) *querypb.SegmentLoadInfo {
			info.SegmentID = info.SegmentID + 1000
			return info
		})
		rawInfo := lo.Map(infos, func(info *querypb.SegmentLoadInfo, _ int) *querypb.SegmentLoadInfo {
			info = typeutil.Clone(info)
			info.IndexInfos = nil
			return info
		})
		req := &querypb.LoadSegmentsRequest{
			Base: &commonpb.MsgBase{
				MsgID:    rand.Int63(),
				TargetID: suite.node.session.ServerID,
			},
			CollectionID:  suite.collectionID,
			DstNodeID:     suite.node.session.ServerID,
			Infos:         rawInfo,
			Schema:        schema,
			NeedTransfer:  false,
			LoadScope:     querypb.LoadScope_Index,
			IndexInfoList: []*indexpb.IndexInfo{{}},
		}

		// Load segment
		status, err := suite.node.LoadSegments(ctx, req)
		suite.Require().NoError(err)
		// Ignore segment missing
		suite.Require().Equal(commonpb.ErrorCode_Success, status.GetErrorCode())
	})

	suite.Run("loader_returns_error", func() {
		suite.TestLoadSegments_Int64()
		loader := suite.node.loader
		mockLoader := segments.NewMockLoader(suite.T())
		suite.node.loader = mockLoader
		defer func() {
			suite.node.loader = loader
		}()

		mockLoader.EXPECT().LoadIndex(mock.Anything, mock.Anything, mock.Anything, mock.Anything).Return(errors.New("mocked error"))

		infos := suite.genSegmentLoadInfos(schema)
		req := &querypb.LoadSegmentsRequest{
			Base: &commonpb.MsgBase{
				MsgID:    rand.Int63(),
				TargetID: suite.node.session.ServerID,
			},
			CollectionID:  suite.collectionID,
			DstNodeID:     suite.node.session.ServerID,
			Infos:         infos,
			Schema:        schema,
			NeedTransfer:  false,
			LoadScope:     querypb.LoadScope_Index,
			IndexInfoList: []*indexpb.IndexInfo{{}},
		}

		// Load segment
		status, err := suite.node.LoadSegments(ctx, req)
		suite.Require().NoError(err)
		suite.Require().NotEqual(commonpb.ErrorCode_Success, status.GetErrorCode())
	})
}

func (suite *ServiceSuite) TestLoadSegments_Failed() {
	ctx := context.Background()
	// data
	schema := segments.GenTestCollectionSchema(suite.collectionName, schemapb.DataType_Int64)
	req := &querypb.LoadSegmentsRequest{
		Base: &commonpb.MsgBase{
			MsgID:    rand.Int63(),
			TargetID: suite.node.session.ServerID,
		},
		CollectionID: suite.collectionID,
		DstNodeID:    suite.node.session.ServerID,
		Infos:        suite.genSegmentLoadInfos(schema),
		Schema:       schema,
		NeedTransfer: true,
		IndexInfoList: []*indexpb.IndexInfo{
			{},
		},
	}

	// Delegator not found
	status, err := suite.node.LoadSegments(ctx, req)
	suite.NoError(err)
	suite.ErrorIs(merr.Error(status), merr.ErrChannelNotFound)

	// IndexIndex not found
	nonIndexReq := typeutil.Clone(req)
	nonIndexReq.IndexInfoList = nil
	status, err = suite.node.LoadSegments(ctx, nonIndexReq)
	suite.NoError(err)
	suite.ErrorIs(merr.Error(status), merr.ErrIndexNotFound)

	// target not match
	req.Base.TargetID = -1
	status, err = suite.node.LoadSegments(ctx, req)
	suite.NoError(err)
	suite.T().Log(merr.Error(status))
	suite.ErrorIs(merr.Error(status), merr.ErrNodeNotMatch)

	// node not healthy
	suite.node.UpdateStateCode(commonpb.StateCode_Abnormal)
	status, err = suite.node.LoadSegments(ctx, req)
	suite.NoError(err)
	suite.ErrorIs(merr.Error(status), merr.ErrServiceNotReady)
}

func (suite *ServiceSuite) TestLoadSegments_Transfer() {
	ctx := context.Background()
	suite.Run("normal_run", func() {
		delegator := &delegator.MockShardDelegator{}
		suite.node.delegators.Insert(suite.vchannel, delegator)
		defer suite.node.delegators.GetAndRemove(suite.vchannel)

		delegator.EXPECT().LoadSegments(mock.Anything, mock.AnythingOfType("*querypb.LoadSegmentsRequest")).
			Return(nil)
		// data
		schema := segments.GenTestCollectionSchema(suite.collectionName, schemapb.DataType_Int64)
		req := &querypb.LoadSegmentsRequest{
			Base: &commonpb.MsgBase{
				MsgID:    rand.Int63(),
				TargetID: suite.node.session.ServerID,
			},
			CollectionID:  suite.collectionID,
			DstNodeID:     suite.node.session.ServerID,
			Infos:         suite.genSegmentLoadInfos(schema),
			Schema:        schema,
			NeedTransfer:  true,
			IndexInfoList: []*indexpb.IndexInfo{{}},
		}

		// LoadSegment
		status, err := suite.node.LoadSegments(ctx, req)
		suite.NoError(err)
		suite.Equal(commonpb.ErrorCode_Success, status.GetErrorCode())
	})

	suite.Run("delegator_not_found", func() {
		// data
		schema := segments.GenTestCollectionSchema(suite.collectionName, schemapb.DataType_Int64)
		req := &querypb.LoadSegmentsRequest{
			Base: &commonpb.MsgBase{
				MsgID:    rand.Int63(),
				TargetID: suite.node.session.ServerID,
			},
			CollectionID:  suite.collectionID,
			DstNodeID:     suite.node.session.ServerID,
			Infos:         suite.genSegmentLoadInfos(schema),
			Schema:        schema,
			NeedTransfer:  true,
			IndexInfoList: []*indexpb.IndexInfo{{}},
		}

		// LoadSegment
		status, err := suite.node.LoadSegments(ctx, req)
		suite.NoError(err)
		suite.Equal(commonpb.ErrorCode_UnexpectedError, status.GetErrorCode())
	})

	suite.Run("delegator_return_error", func() {
		delegator := &delegator.MockShardDelegator{}
		suite.node.delegators.Insert(suite.vchannel, delegator)
		defer suite.node.delegators.GetAndRemove(suite.vchannel)
		delegator.EXPECT().LoadSegments(mock.Anything, mock.AnythingOfType("*querypb.LoadSegmentsRequest")).
			Return(errors.New("mocked error"))
		// data
		schema := segments.GenTestCollectionSchema(suite.collectionName, schemapb.DataType_Int64)
		req := &querypb.LoadSegmentsRequest{
			Base: &commonpb.MsgBase{
				MsgID:    rand.Int63(),
				TargetID: suite.node.session.ServerID,
			},
			CollectionID:  suite.collectionID,
			DstNodeID:     suite.node.session.ServerID,
			Infos:         suite.genSegmentLoadInfos(schema),
			Schema:        schema,
			NeedTransfer:  true,
			IndexInfoList: []*indexpb.IndexInfo{{}},
		}

		// LoadSegment
		status, err := suite.node.LoadSegments(ctx, req)
		suite.NoError(err)
		suite.Equal(commonpb.ErrorCode_UnexpectedError, status.GetErrorCode())
	})
}

func (suite *ServiceSuite) TestReleaseCollection_Normal() {
	ctx := context.Background()
	req := &querypb.ReleaseCollectionRequest{}
	status, err := suite.node.ReleaseCollection(ctx, req)
	suite.NoError(err)
	suite.Equal(commonpb.ErrorCode_Success, status.GetErrorCode())
}

func (suite *ServiceSuite) TestReleaseCollection_Failed() {
	ctx := context.Background()
	req := &querypb.ReleaseCollectionRequest{}

	// node not healthy
	suite.node.UpdateStateCode(commonpb.StateCode_Abnormal)
	status, err := suite.node.ReleaseCollection(ctx, req)
	suite.NoError(err)
	suite.Equal(commonpb.ErrorCode_NotReadyServe, status.GetErrorCode())
}

func (suite *ServiceSuite) TestReleasePartitions_Normal() {
	ctx := context.Background()

	suite.TestWatchDmChannelsInt64()
	req := &querypb.ReleasePartitionsRequest{
		CollectionID: suite.collectionID,
		PartitionIDs: suite.partitionIDs,
	}
	status, err := suite.node.ReleasePartitions(ctx, req)
	suite.NoError(err)
	suite.Equal(commonpb.ErrorCode_Success, status.GetErrorCode())
	collection := suite.node.manager.Collection.Get(suite.collectionID)
	for _, partition := range suite.partitionIDs {
		suite.False(collection.ExistPartition(partition))
	}
}

func (suite *ServiceSuite) TestReleasePartitions_Failed() {
	ctx := context.Background()
	req := &querypb.ReleasePartitionsRequest{}

	// node not healthy
	suite.node.UpdateStateCode(commonpb.StateCode_Abnormal)
	status, err := suite.node.ReleasePartitions(ctx, req)
	suite.NoError(err)
	suite.Equal(commonpb.ErrorCode_NotReadyServe, status.GetErrorCode())
}

func (suite *ServiceSuite) TestReleaseSegments_Normal() {
	ctx := context.Background()
	suite.TestLoadSegments_Int64()

	req := &querypb.ReleaseSegmentsRequest{
		Base: &commonpb.MsgBase{
			MsgID:    rand.Int63(),
			TargetID: suite.node.session.ServerID,
		},
		CollectionID: suite.collectionID,
		SegmentIDs:   suite.validSegmentIDs,
	}

	status, err := suite.node.ReleaseSegments(ctx, req)
	suite.NoError(err)
	suite.Equal(commonpb.ErrorCode_Success, status.GetErrorCode())
}

func (suite *ServiceSuite) TestReleaseSegments_Failed() {
	ctx := context.Background()
	suite.TestLoadSegments_Int64()

	req := &querypb.ReleaseSegmentsRequest{
		Base: &commonpb.MsgBase{
			MsgID:    rand.Int63(),
			TargetID: suite.node.session.ServerID,
		},
		CollectionID: suite.collectionID,
		SegmentIDs:   suite.validSegmentIDs,
	}

	// target not match
	req.Base.TargetID = -1
	status, err := suite.node.ReleaseSegments(ctx, req)
	suite.NoError(err)
	suite.Equal(commonpb.ErrorCode_NodeIDNotMatch, status.GetErrorCode())

	// node not healthy
	suite.node.UpdateStateCode(commonpb.StateCode_Abnormal)
	status, err = suite.node.ReleaseSegments(ctx, req)
	suite.NoError(err)
	suite.Equal(commonpb.ErrorCode_NotReadyServe, status.GetErrorCode())
}

func (suite *ServiceSuite) TestReleaseSegments_Transfer() {
	suite.Run("delegator_not_found", func() {
		ctx, cancel := context.WithCancel(context.Background())
		defer cancel()
		req := &querypb.ReleaseSegmentsRequest{
			Base: &commonpb.MsgBase{
				MsgID:    rand.Int63(),
				TargetID: suite.node.session.ServerID,
			},
			Shard:        suite.vchannel,
			CollectionID: suite.collectionID,
			SegmentIDs:   suite.validSegmentIDs,
			NeedTransfer: true,
			NodeID:       paramtable.GetNodeID(),
		}

		status, err := suite.node.ReleaseSegments(ctx, req)
		suite.NoError(err)
		suite.Equal(commonpb.ErrorCode_UnexpectedError, status.GetErrorCode())
	})

	suite.Run("normal_run", func() {
		ctx, cancel := context.WithCancel(context.Background())
		defer cancel()

		suite.TestLoadSegments_Int64()
		req := &querypb.ReleaseSegmentsRequest{
			Base: &commonpb.MsgBase{
				MsgID:    rand.Int63(),
				TargetID: suite.node.session.ServerID,
			},
			Shard:        suite.vchannel,
			CollectionID: suite.collectionID,
			SegmentIDs:   suite.validSegmentIDs,
			NeedTransfer: true,
			NodeID:       paramtable.GetNodeID(),
		}

		status, err := suite.node.ReleaseSegments(ctx, req)
		suite.NoError(err)
		suite.Equal(commonpb.ErrorCode_Success, status.GetErrorCode())
	})

	suite.Run("delegator_return_error", func() {
		ctx, cancel := context.WithCancel(context.Background())
		defer cancel()
		delegator := &delegator.MockShardDelegator{}
		suite.node.delegators.Insert(suite.vchannel, delegator)
		defer suite.node.delegators.GetAndRemove(suite.vchannel)

		delegator.EXPECT().ReleaseSegments(mock.Anything, mock.AnythingOfType("*querypb.ReleaseSegmentsRequest"), false).
			Return(errors.New("mocked error"))

		req := &querypb.ReleaseSegmentsRequest{
			Base: &commonpb.MsgBase{
				MsgID:    rand.Int63(),
				TargetID: suite.node.session.ServerID,
			},
			Shard:        suite.vchannel,
			CollectionID: suite.collectionID,
			SegmentIDs:   suite.validSegmentIDs,
			NeedTransfer: true,
			NodeID:       paramtable.GetNodeID(),
		}

		status, err := suite.node.ReleaseSegments(ctx, req)
		suite.NoError(err)
		suite.Equal(commonpb.ErrorCode_UnexpectedError, status.GetErrorCode())
	})
}

func (suite *ServiceSuite) TestGetSegmentInfo_Normal() {
	ctx := context.Background()
	suite.TestWatchDmChannelsInt64()
	suite.TestLoadSegments_Int64()
	req := &querypb.GetSegmentInfoRequest{
		SegmentIDs: suite.validSegmentIDs,
	}

	rsp, err := suite.node.GetSegmentInfo(ctx, req)
	suite.NoError(err)
	suite.Equal(commonpb.ErrorCode_Success, rsp.GetStatus().GetErrorCode())
}

func (suite *ServiceSuite) TestGetSegmentInfo_Failed() {
	ctx := context.Background()
	suite.TestWatchDmChannelsInt64()
	suite.TestLoadSegments_Int64()
	req := &querypb.GetSegmentInfoRequest{
		SegmentIDs: suite.validSegmentIDs,
	}

	// node not healthy
	suite.node.UpdateStateCode(commonpb.StateCode_Abnormal)
	rsp, err := suite.node.GetSegmentInfo(ctx, req)
	suite.NoError(err)
	suite.Equal(commonpb.ErrorCode_NotReadyServe, rsp.GetStatus().GetErrorCode())
}

// Test Search
func (suite *ServiceSuite) genCSearchRequest(nq int64, indexType string, schema *schemapb.CollectionSchema) (*internalpb.SearchRequest, error) {
	placeHolder, err := genPlaceHolderGroup(nq)
	if err != nil {
		return nil, err
	}
	planStr, err := genDSLByIndexType(schema, indexType)
	if err != nil {
		return nil, err
	}
	var planpb planpb.PlanNode
	proto.UnmarshalText(planStr, &planpb)
	serializedPlan, err2 := proto.Marshal(&planpb)
	if err2 != nil {
		return nil, err2
	}
	return &internalpb.SearchRequest{
		Base: &commonpb.MsgBase{
			MsgType:  commonpb.MsgType_Search,
			MsgID:    rand.Int63(),
			TargetID: suite.node.session.ServerID,
		},
		CollectionID:       suite.collectionID,
		PartitionIDs:       suite.partitionIDs,
		SerializedExprPlan: serializedPlan,
		PlaceholderGroup:   placeHolder,
		DslType:            commonpb.DslType_BoolExprV1,
		Nq:                 nq,
	}, nil
}

func (suite *ServiceSuite) TestSearch_Normal() {
	ctx := context.Background()
	// pre
	suite.TestWatchDmChannelsInt64()
	suite.TestLoadSegments_Int64()

	// data
	schema := segments.GenTestCollectionSchema(suite.collectionName, schemapb.DataType_Int64)
	creq, err := suite.genCSearchRequest(10, IndexFaissIDMap, schema)
	req := &querypb.SearchRequest{
		Req:             creq,
		FromShardLeader: false,
		DmlChannels:     []string{suite.vchannel},
		TotalChannelNum: 2,
	}
	suite.NoError(err)

	rsp, err := suite.node.Search(ctx, req)
	suite.NoError(err)
	suite.Equal(commonpb.ErrorCode_Success, rsp.GetStatus().GetErrorCode())
}

func (suite *ServiceSuite) TestSearch_Concurrent() {
	ctx := context.Background()
	// pre
	suite.TestWatchDmChannelsInt64()
	suite.TestLoadSegments_Int64()

	// data
	schema := segments.GenTestCollectionSchema(suite.collectionName, schemapb.DataType_Int64)

	concurrency := 16
	futures := make([]*conc.Future[*internalpb.SearchResults], 0, concurrency)
	for i := 0; i < concurrency; i++ {
		future := conc.Go(func() (*internalpb.SearchResults, error) {
			creq, err := suite.genCSearchRequest(30, IndexFaissIDMap, schema)
			req := &querypb.SearchRequest{
				Req:             creq,
				FromShardLeader: false,
				DmlChannels:     []string{suite.vchannel},
				TotalChannelNum: 2,
			}
			suite.NoError(err)
			return suite.node.Search(ctx, req)
		})
		futures = append(futures, future)
	}

	err := conc.AwaitAll(futures...)
	suite.NoError(err)

	for i := range futures {
		suite.True(merr.Ok(futures[i].Value().GetStatus()))
	}
}

func (suite *ServiceSuite) TestSearch_Failed() {
	ctx := context.Background()

	// data
	schema := segments.GenTestCollectionSchema(suite.collectionName, schemapb.DataType_Int64)
	creq, err := suite.genCSearchRequest(10, IndexFaissIDMap, schema)
	req := &querypb.SearchRequest{
		Req:             creq,
		FromShardLeader: false,
		DmlChannels:     []string{suite.vchannel},
		TotalChannelNum: 2,
	}
	suite.NoError(err)

	// collection not exist
	resp, err := suite.node.Search(ctx, req)
	suite.NoError(err)
	suite.Equal(commonpb.ErrorCode_CollectionNotExists, resp.GetStatus().GetErrorCode())
	suite.Contains(resp.GetStatus().GetReason(), merr.ErrCollectionNotFound.Error())

	// metric type mismatch
	LoadMeta := &querypb.LoadMetaInfo{
		LoadType:     querypb.LoadType_LoadCollection,
		CollectionID: suite.collectionID,
		PartitionIDs: suite.partitionIDs,
		MetricType:   "L2",
	}
	suite.node.manager.Collection.PutOrRef(suite.collectionID, schema, nil, LoadMeta)

	// Delegator not found
	resp, err = suite.node.Search(ctx, req)
	suite.NoError(err)
	suite.ErrorIs(merr.Error(resp.GetStatus()), merr.ErrChannelNotFound)

	suite.TestWatchDmChannelsInt64()
	suite.TestLoadSegments_Int64()

	// metric type not match
	schemaHelper, _ := typeutil.CreateSchemaHelper(schema)
	floatVecField, _ := schemaHelper.GetFieldFromName("floatVectorField")
	suite.node.manager.Collection.Get(suite.collectionID).SetMetricType(floatVecField.FieldID, "L2")
	req.GetReq().MetricType = "IP"
	resp, err = suite.node.Search(ctx, req)
	suite.NoError(err)
	suite.ErrorIs(merr.Error(resp.GetStatus()), merr.ErrParameterInvalid)
	suite.Contains(resp.GetStatus().GetReason(), merr.ErrParameterInvalid.Error())
	req.GetReq().MetricType = "L2"

	// target not match
	req.Req.Base.TargetID = -1
	resp, err = suite.node.Search(ctx, req)
	suite.NoError(err)
	suite.Equal(commonpb.ErrorCode_NodeIDNotMatch, resp.Status.GetErrorCode())

	// node not healthy
	suite.node.UpdateStateCode(commonpb.StateCode_Abnormal)
	resp, err = suite.node.Search(ctx, req)
	suite.NoError(err)
	suite.Equal(commonpb.ErrorCode_NotReadyServe, resp.Status.GetErrorCode())
}

func (suite *ServiceSuite) TestSearchSegments_Unhealthy() {
	ctx := context.Background()

	suite.node.UpdateStateCode(commonpb.StateCode_Abnormal)

	req := &querypb.SearchRequest{
		FromShardLeader: true,
		DmlChannels:     []string{suite.vchannel},
		TotalChannelNum: 2,
	}

	rsp, err := suite.node.SearchSegments(ctx, req)
	suite.NoError(err)
	suite.Equal(commonpb.ErrorCode_NotReadyServe, rsp.GetStatus().GetErrorCode())
	suite.Equal(merr.Code(merr.ErrServiceNotReady), rsp.GetStatus().GetCode())
}

func (suite *ServiceSuite) TestSearchSegments_Failed() {
	ctx := context.Background()

	// collection found
	req := &querypb.SearchRequest{
		Req: &internalpb.SearchRequest{
			CollectionID: -1, // not exist collection id
		},
		FromShardLeader: true,
		DmlChannels:     []string{suite.vchannel},
		TotalChannelNum: 2,
	}

	rsp, err := suite.node.SearchSegments(ctx, req)
	suite.NoError(err)
	suite.Equal(commonpb.ErrorCode_UnexpectedError, rsp.GetStatus().GetErrorCode())
	suite.Equal(merr.Code(merr.ErrCollectionNotLoaded), rsp.GetStatus().GetCode())

	suite.TestWatchDmChannelsInt64()

	req.Req.CollectionID = suite.collectionID

	ctx, cancel := context.WithCancel(ctx)
	cancel()
	rsp, err = suite.node.SearchSegments(ctx, req)
	suite.NoError(err)
	suite.Equal(commonpb.ErrorCode_UnexpectedError, rsp.GetStatus().GetErrorCode())
}

func (suite *ServiceSuite) TestSearchSegments_Normal() {
	ctx := context.Background()
	// pre
	suite.TestWatchDmChannelsInt64()
	suite.TestLoadSegments_Int64()

	// data
	schema := segments.GenTestCollectionSchema(suite.collectionName, schemapb.DataType_Int64)
	creq, err := suite.genCSearchRequest(10, IndexFaissIDMap, schema)
	req := &querypb.SearchRequest{
		Req:             creq,
		FromShardLeader: true,
		DmlChannels:     []string{suite.vchannel},
		TotalChannelNum: 2,
	}
	suite.NoError(err)

	rsp, err := suite.node.SearchSegments(ctx, req)
	suite.NoError(err)
	suite.Equal(commonpb.ErrorCode_Success, rsp.GetStatus().GetErrorCode())
}

// Test Query
func (suite *ServiceSuite) genCQueryRequest(nq int64, indexType string, schema *schemapb.CollectionSchema) (*internalpb.RetrieveRequest, error) {
	expr, err := genSimpleRetrievePlanExpr(schema)
	if err != nil {
		return nil, err
	}

	return &internalpb.RetrieveRequest{
		Base: &commonpb.MsgBase{
			MsgType:  commonpb.MsgType_Retrieve,
			MsgID:    rand.Int63(),
			TargetID: suite.node.session.ServerID,
		},
		CollectionID: suite.collectionID,
		PartitionIDs: suite.partitionIDs,
		// 106 is fieldID of int64 pk
		OutputFieldsId:     []int64{106, 100},
		SerializedExprPlan: expr,
	}, nil
}

func (suite *ServiceSuite) TestQuery_Normal() {
	ctx := context.Background()
	// pre
	suite.TestWatchDmChannelsInt64()
	suite.TestLoadSegments_Int64()

	// data
	schema := segments.GenTestCollectionSchema(suite.collectionName, schemapb.DataType_Int64)
	creq, err := suite.genCQueryRequest(10, IndexFaissIDMap, schema)
	suite.NoError(err)
	req := &querypb.QueryRequest{
		Req:             creq,
		FromShardLeader: false,
		DmlChannels:     []string{suite.vchannel},
	}

	rsp, err := suite.node.Query(ctx, req)
	suite.NoError(err)
	suite.Equal(commonpb.ErrorCode_Success, rsp.GetStatus().GetErrorCode())
}

func (suite *ServiceSuite) TestQuery_Failed() {
	ctx, cancel := context.WithCancel(context.Background())
	defer cancel()

	// data
	schema := segments.GenTestCollectionSchema(suite.collectionName, schemapb.DataType_Int64)
	creq, err := suite.genCQueryRequest(10, IndexFaissIDMap, schema)
	suite.NoError(err)
	req := &querypb.QueryRequest{
		Req:             creq,
		FromShardLeader: false,
		DmlChannels:     []string{suite.vchannel},
	}

	// Delegator not found
	resp, err := suite.node.Query(ctx, req)
	suite.NoError(err)
	suite.ErrorIs(merr.Error(resp.GetStatus()), merr.ErrChannelNotFound)

	suite.TestWatchDmChannelsInt64()
	suite.TestLoadSegments_Int64()

	// target not match
	req.Req.Base.TargetID = -1
	resp, err = suite.node.Query(ctx, req)
	suite.NoError(err)
	suite.Equal(commonpb.ErrorCode_NodeIDNotMatch, resp.Status.GetErrorCode())

	// node not healthy
	suite.node.UpdateStateCode(commonpb.StateCode_Abnormal)
	resp, err = suite.node.Query(ctx, req)
	suite.NoError(err)
	suite.Equal(commonpb.ErrorCode_NotReadyServe, resp.Status.GetErrorCode())
}

func (suite *ServiceSuite) TestQuerySegments_Failed() {
	ctx := context.Background()

	req := &querypb.QueryRequest{
		Req: &internalpb.RetrieveRequest{
			CollectionID: -1,
		},
		FromShardLeader: true,
		DmlChannels:     []string{suite.vchannel},
	}

	rsp, err := suite.node.QuerySegments(ctx, req)
	suite.NoError(err)

	suite.Equal(commonpb.ErrorCode_UnexpectedError, rsp.GetStatus().GetErrorCode())
	suite.Equal(merr.Code(merr.ErrCollectionNotLoaded), rsp.GetStatus().GetCode())

	suite.TestWatchDmChannelsInt64()

	req.Req.CollectionID = suite.collectionID

	ctx, cancel := context.WithCancel(ctx)
	cancel()

	rsp, err = suite.node.QuerySegments(ctx, req)
	suite.NoError(err)
	suite.Equal(commonpb.ErrorCode_UnexpectedError, rsp.GetStatus().GetErrorCode())
}

func (suite *ServiceSuite) TestQueryStream_Normal() {
	ctx, cancel := context.WithCancel(context.Background())
	defer cancel()

	// prepare
	suite.TestWatchDmChannelsInt64()
	suite.TestLoadSegments_Int64()

	// data
	schema := segments.GenTestCollectionSchema(suite.collectionName, schemapb.DataType_Int64)
	creq, err := suite.genCQueryRequest(10, IndexFaissIDMap, schema)
	suite.NoError(err)
	req := &querypb.QueryRequest{
		Req:             creq,
		FromShardLeader: false,
		DmlChannels:     []string{suite.vchannel},
	}

	client := streamrpc.NewLocalQueryClient(ctx)
	server := client.CreateServer()

	go func() {
		err := suite.node.QueryStream(req, server)
		suite.NoError(err)
		server.FinishSend(err)
	}()

	for {
		result, err := client.Recv()
		if err == io.EOF {
			break
		}
		suite.NoError(err)

		err = merr.Error(result.GetStatus())
		suite.NoError(err)
	}
}

func (suite *ServiceSuite) TestQueryStream_Failed() {
	ctx, cancel := context.WithCancel(context.Background())
	defer cancel()

	// data
	schema := segments.GenTestCollectionSchema(suite.collectionName, schemapb.DataType_Int64)
	creq, err := suite.genCQueryRequest(10, IndexFaissIDMap, schema)
	suite.NoError(err)
	req := &querypb.QueryRequest{
		Req:             creq,
		FromShardLeader: false,
		DmlChannels:     []string{suite.vchannel},
	}

	queryFunc := func(wg *sync.WaitGroup, req *querypb.QueryRequest, client *streamrpc.LocalQueryClient) {
		server := client.CreateServer()

		defer wg.Done()
		err := suite.node.QueryStream(req, server)
		suite.NoError(err)
		server.FinishSend(err)
	}

	// Delegator not found
	suite.Run("delegator not found", func() {
		client := streamrpc.NewLocalQueryClient(ctx)
		wg := &sync.WaitGroup{}
		wg.Add(1)
		go queryFunc(wg, req, client)

		for {
			result, err := client.Recv()
			if err == io.EOF {
				break
			}
			suite.NoError(err)

			err = merr.Error(result.GetStatus())
			// Check result
			if err != nil {
				suite.ErrorIs(err, merr.ErrChannelNotFound)
			}
		}
		wg.Wait()
	})

	// prepare
	suite.TestWatchDmChannelsInt64()
	suite.TestLoadSegments_Int64()

	// target not match
	suite.Run("target not match", func() {
		client := streamrpc.NewLocalQueryClient(ctx)
		wg := &sync.WaitGroup{}
		wg.Add(1)
		go queryFunc(wg, req, client)

		for {
			result, err := client.Recv()
			if err == io.EOF {
				break
			}
			suite.NoError(err)

			err = merr.Error(result.GetStatus())
			if err != nil {
				suite.Equal(commonpb.ErrorCode_NodeIDNotMatch, result.GetStatus().GetErrorCode())
			}
		}
		wg.Wait()
	})

	// node not healthy
	suite.Run("node not healthy", func() {
		suite.node.UpdateStateCode(commonpb.StateCode_Abnormal)
		client := streamrpc.NewLocalQueryClient(ctx)
		wg := &sync.WaitGroup{}
		wg.Add(1)
		go queryFunc(wg, req, client)

		for {
			result, err := client.Recv()
			if err == io.EOF {
				break
			}
			suite.NoError(err)

			err = merr.Error(result.GetStatus())
			if err != nil {
				suite.True(errors.Is(err, merr.ErrServiceNotReady))
			}
		}
		wg.Wait()
	})
}

func (suite *ServiceSuite) TestQuerySegments_Normal() {
	ctx, cancel := context.WithCancel(context.Background())
	defer cancel()

	// pre
	suite.TestWatchDmChannelsInt64()
	suite.TestLoadSegments_Int64()

	// data
	schema := segments.GenTestCollectionSchema(suite.collectionName, schemapb.DataType_Int64)
	creq, err := suite.genCQueryRequest(10, IndexFaissIDMap, schema)
	suite.NoError(err)
	req := &querypb.QueryRequest{
		Req:             creq,
		FromShardLeader: true,
		DmlChannels:     []string{suite.vchannel},
	}

	rsp, err := suite.node.QuerySegments(ctx, req)
	suite.NoError(err)
	suite.Equal(commonpb.ErrorCode_Success, rsp.GetStatus().GetErrorCode())
}

func (suite *ServiceSuite) TestQueryStreamSegments_Normal() {
	ctx, cancel := context.WithCancel(context.Background())
	defer cancel()
	// pre
	suite.TestWatchDmChannelsInt64()
	suite.TestLoadSegments_Int64()

	// data
	schema := segments.GenTestCollectionSchema(suite.collectionName, schemapb.DataType_Int64)
	creq, err := suite.genCQueryRequest(10, IndexFaissIDMap, schema)
	suite.NoError(err)
	req := &querypb.QueryRequest{
		Req:             creq,
		FromShardLeader: true,
		DmlChannels:     []string{suite.vchannel},
	}

	client := streamrpc.NewLocalQueryClient(ctx)
	server := client.CreateServer()

	go func() {
		err := suite.node.QueryStreamSegments(req, server)
		suite.NoError(err)
		server.FinishSend(err)
	}()

	for {
		result, err := client.Recv()
		if err == io.EOF {
			break
		}
		suite.NoError(err)

		err = merr.Error(result.GetStatus())
		suite.NoError(err)
		// Check result
		if !errors.Is(err, nil) {
			suite.NoError(err)
			break
		}
	}
}

func (suite *ServiceSuite) TestSyncReplicaSegments_Normal() {
	ctx := context.Background()
	req := &querypb.SyncReplicaSegmentsRequest{}
	status, err := suite.node.SyncReplicaSegments(ctx, req)
	suite.NoError(err)
	suite.Equal(commonpb.ErrorCode_Success, status.ErrorCode)
}

func (suite *ServiceSuite) TestShowConfigurations_Normal() {
	ctx := context.Background()
	req := &internalpb.ShowConfigurationsRequest{
		Base: &commonpb.MsgBase{
			MsgID:    rand.Int63(),
			TargetID: suite.node.session.ServerID,
		},
		Pattern: "Cache.enabled",
	}

	resp, err := suite.node.ShowConfigurations(ctx, req)
	suite.NoError(err)
	suite.Equal(commonpb.ErrorCode_Success, resp.GetStatus().GetErrorCode())
	suite.Equal(1, len(resp.Configuations))
}

func (suite *ServiceSuite) TestShowConfigurations_Failed() {
	ctx := context.Background()
	req := &internalpb.ShowConfigurationsRequest{
		Base: &commonpb.MsgBase{
			MsgID:    rand.Int63(),
			TargetID: suite.node.session.ServerID,
		},
		Pattern: "Cache.enabled",
	}

	// node not healthy
	suite.node.UpdateStateCode(commonpb.StateCode_Abnormal)
	resp, err := suite.node.ShowConfigurations(ctx, req)
	suite.NoError(err)
	suite.Equal(commonpb.ErrorCode_NotReadyServe, resp.Status.GetErrorCode())
}

func (suite *ServiceSuite) TestGetMetric_Normal() {
	ctx := context.Background()
	metricReq := make(map[string]string)
	metricReq[metricsinfo.MetricTypeKey] = metricsinfo.SystemInfoMetrics
	mReq, err := json.Marshal(metricReq)
	suite.NoError(err)

	req := &milvuspb.GetMetricsRequest{
		Base: &commonpb.MsgBase{
			MsgID:    rand.Int63(),
			TargetID: suite.node.session.ServerID,
		},
		Request: string(mReq),
	}

	resp, err := suite.node.GetMetrics(ctx, req)
	suite.NoError(err)
	suite.Equal(commonpb.ErrorCode_Success, resp.GetStatus().GetErrorCode())
}

func (suite *ServiceSuite) TestGetMetric_Failed() {
	ctx := context.Background()
	// invalid metric type
	metricReq := make(map[string]string)
	metricReq[metricsinfo.MetricTypeKey] = "invalidType"
	mReq, err := json.Marshal(metricReq)
	suite.NoError(err)

	req := &milvuspb.GetMetricsRequest{
		Base: &commonpb.MsgBase{
			MsgID:    rand.Int63(),
			TargetID: suite.node.session.ServerID,
		},
		Request: string(mReq),
	}

	resp, err := suite.node.GetMetrics(ctx, req)
	suite.NoError(err)
	err = merr.Error(resp.GetStatus())
	suite.ErrorIs(err, merr.ErrMetricNotFound)

	// metric parse failed
	req.Request = "---"
	resp, err = suite.node.GetMetrics(ctx, req)
	suite.NoError(err)
	suite.Equal(commonpb.ErrorCode_UnexpectedError, resp.GetStatus().GetErrorCode())

	// node unhealthy
	suite.node.UpdateStateCode(commonpb.StateCode_Abnormal)
	resp, err = suite.node.GetMetrics(ctx, req)
	suite.NoError(err)
	suite.Equal(commonpb.ErrorCode_NotReadyServe, resp.GetStatus().GetErrorCode())
}

func (suite *ServiceSuite) TestGetDataDistribution_Normal() {
	ctx := context.Background()
	suite.TestWatchDmChannelsInt64()
	suite.TestLoadSegments_Int64()

	req := &querypb.GetDataDistributionRequest{
		Base: &commonpb.MsgBase{
			MsgID:    rand.Int63(),
			TargetID: suite.node.session.ServerID,
		},
	}

	resp, err := suite.node.GetDataDistribution(ctx, req)
	suite.NoError(err)
	suite.Equal(commonpb.ErrorCode_Success, resp.GetStatus().GetErrorCode())
}

func (suite *ServiceSuite) TestGetDataDistribution_Failed() {
	ctx := context.Background()
	req := &querypb.GetDataDistributionRequest{
		Base: &commonpb.MsgBase{
			MsgID:    rand.Int63(),
			TargetID: suite.node.session.ServerID,
		},
	}

	// target not match
	req.Base.TargetID = -1
	resp, err := suite.node.GetDataDistribution(ctx, req)
	suite.NoError(err)
	suite.Equal(commonpb.ErrorCode_NodeIDNotMatch, resp.Status.GetErrorCode())

	// node not healthy
	suite.node.UpdateStateCode(commonpb.StateCode_Abnormal)
	resp, err = suite.node.GetDataDistribution(ctx, req)
	suite.NoError(err)
	suite.Equal(commonpb.ErrorCode_NotReadyServe, resp.Status.GetErrorCode())
}

func (suite *ServiceSuite) TestSyncDistribution_Normal() {
	ctx := context.Background()
	// prepare
	// watch dmchannel and load some segments
	suite.TestWatchDmChannelsInt64()
	suite.TestLoadSegments_Int64()

	// data
	req := &querypb.SyncDistributionRequest{
		Base: &commonpb.MsgBase{
			MsgID:    rand.Int63(),
			TargetID: suite.node.session.ServerID,
		},
		CollectionID: suite.collectionID,
		Channel:      suite.vchannel,
	}

	releaseAction := &querypb.SyncAction{
		Type:      querypb.SyncType_Remove,
		SegmentID: suite.validSegmentIDs[0],
	}

	setAction := &querypb.SyncAction{
		Type:        querypb.SyncType_Set,
		SegmentID:   suite.validSegmentIDs[0],
		NodeID:      0,
		PartitionID: suite.partitionIDs[0],
	}

	req.Actions = []*querypb.SyncAction{releaseAction, setAction}
	status, err := suite.node.SyncDistribution(ctx, req)
	suite.NoError(err)
	suite.Equal(commonpb.ErrorCode_Success, status.ErrorCode)

	// test sync targte version
	syncVersionAction := &querypb.SyncAction{
		Type:            querypb.SyncType_UpdateVersion,
		SealedInTarget:  []int64{3},
		GrowingInTarget: []int64{4},
		DroppedInTarget: []int64{1, 2},
		TargetVersion:   time.Now().UnixMilli(),
	}

	req.Actions = []*querypb.SyncAction{syncVersionAction}
	status, err = suite.node.SyncDistribution(ctx, req)
	suite.NoError(err)
	suite.Equal(commonpb.ErrorCode_Success, status.GetErrorCode())

	// test sync segments
	segmentVersion := int64(111)
	syncSegmentVersion := &querypb.SyncAction{
		Type:        querypb.SyncType_Set,
		SegmentID:   suite.validSegmentIDs[0],
		NodeID:      0,
		PartitionID: suite.partitionIDs[0],
		Info:        &querypb.SegmentLoadInfo{},
		Version:     segmentVersion,
	}
	req.Actions = []*querypb.SyncAction{syncSegmentVersion}

	testChannel := "test_sync_segment"
	req.Channel = testChannel

	// expected call load segment with right segment version
	var versionMatch bool
	mockDelegator := delegator.NewMockShardDelegator(suite.T())
	mockDelegator.EXPECT().LoadSegments(mock.Anything, mock.Anything).
		RunAndReturn(func(ctx context.Context, req *querypb.LoadSegmentsRequest) error {
			log.Info("version", zap.Int64("versionInload", req.GetVersion()))
			versionMatch = req.GetVersion() == segmentVersion
			return nil
		})
	suite.node.delegators.Insert(testChannel, mockDelegator)

	status, err = suite.node.SyncDistribution(ctx, req)
	suite.NoError(err)
	suite.Equal(commonpb.ErrorCode_Success, status.GetErrorCode())
	suite.True(versionMatch)
}

func (suite *ServiceSuite) TestSyncDistribution_ReleaseResultCheck() {
	ctx := context.Background()
	// prepare
	// watch dmchannel and load some segments
	suite.TestWatchDmChannelsInt64()
	suite.TestLoadSegments_Int64()

	delegator, ok := suite.node.delegators.Get(suite.vchannel)
	suite.True(ok)
	sealedSegments, _ := delegator.GetSegmentInfo(false)
	// 1 level 0 + 3 sealed segments
	suite.Len(sealedSegments[0].Segments, 4)

	// data
	req := &querypb.SyncDistributionRequest{
		Base: &commonpb.MsgBase{
			MsgID:    rand.Int63(),
			TargetID: suite.node.session.ServerID,
		},
		CollectionID: suite.collectionID,
		Channel:      suite.vchannel,
	}

	releaseAction := &querypb.SyncAction{
		Type:      querypb.SyncType_Remove,
		SegmentID: sealedSegments[0].Segments[0].SegmentID,
		NodeID:    100,
	}

	// expect one segments in distribution
	req.Actions = []*querypb.SyncAction{releaseAction}
	status, err := suite.node.SyncDistribution(ctx, req)
	suite.NoError(err)
	suite.Equal(commonpb.ErrorCode_Success, status.ErrorCode)
	sealedSegments, _ = delegator.GetSegmentInfo(false)
	suite.Len(sealedSegments[0].Segments, 4)

	releaseAction = &querypb.SyncAction{
		Type:      querypb.SyncType_Remove,
		SegmentID: sealedSegments[0].Segments[0].SegmentID,
		NodeID:    sealedSegments[0].Segments[0].NodeID,
	}

	// expect one segments in distribution
	req.Actions = []*querypb.SyncAction{releaseAction}
	status, err = suite.node.SyncDistribution(ctx, req)
	suite.NoError(err)
	suite.Equal(commonpb.ErrorCode_Success, status.ErrorCode)
	sealedSegments, _ = delegator.GetSegmentInfo(false)
	suite.Len(sealedSegments[0].Segments, 3)
}

func (suite *ServiceSuite) TestSyncDistribution_Failed() {
	ctx := context.Background()
	// prepare
	// watch dmchannel and load some segments
	suite.TestWatchDmChannelsInt64()
	suite.TestLoadSegments_Int64()

	// data
	req := &querypb.SyncDistributionRequest{
		Base: &commonpb.MsgBase{
			MsgID:    rand.Int63(),
			TargetID: suite.node.session.ServerID,
		},
		CollectionID: suite.collectionID,
		Channel:      suite.vchannel,
	}

	// target not match
	req.Base.TargetID = -1
	status, err := suite.node.SyncDistribution(ctx, req)
	suite.NoError(err)
	suite.Equal(commonpb.ErrorCode_NodeIDNotMatch, status.GetErrorCode())

	// node not healthy
	suite.node.UpdateStateCode(commonpb.StateCode_Abnormal)
	status, err = suite.node.SyncDistribution(ctx, req)
	suite.NoError(err)
	suite.Equal(commonpb.ErrorCode_NotReadyServe, status.GetErrorCode())
}

func (suite *ServiceSuite) TestDelete_Int64() {
	ctx := context.Background()
	// prepare
	suite.TestWatchDmChannelsInt64()
	suite.TestLoadSegments_Int64()
	// data
	req := &querypb.DeleteRequest{
		Base: &commonpb.MsgBase{
			MsgID:    rand.Int63(),
			TargetID: suite.node.session.ServerID,
		},
		CollectionId: suite.collectionID,
		PartitionId:  suite.partitionIDs[0],
		SegmentId:    suite.validSegmentIDs[0],
		VchannelName: suite.vchannel,
		Timestamps:   []uint64{0},
	}

	// type int
	req.PrimaryKeys = &schemapb.IDs{
		IdField: &schemapb.IDs_IntId{
			IntId: &schemapb.LongArray{
				Data: []int64{111},
			},
		},
	}
	status, err := suite.node.Delete(ctx, req)
	suite.NoError(err)
	suite.Equal(commonpb.ErrorCode_Success, status.ErrorCode)
}

func (suite *ServiceSuite) TestDelete_VarChar() {
	ctx := context.Background()
	// prepare
	suite.TestWatchDmChannelsVarchar()
	suite.TestLoadSegments_VarChar()
	// data
	req := &querypb.DeleteRequest{
		Base: &commonpb.MsgBase{
			MsgID:    rand.Int63(),
			TargetID: suite.node.session.ServerID,
		},
		CollectionId: suite.collectionID,
		PartitionId:  suite.partitionIDs[0],
		SegmentId:    suite.validSegmentIDs[0],
		VchannelName: suite.vchannel,
		Timestamps:   []uint64{2000},
	}

	// type int
	req.PrimaryKeys = &schemapb.IDs{
		IdField: &schemapb.IDs_StrId{
			StrId: &schemapb.StringArray{
				Data: []string{"111"},
			},
		},
	}
	status, err := suite.node.Delete(ctx, req)
	suite.NoError(err)
	suite.Equal(commonpb.ErrorCode_Success, status.ErrorCode)
}

func (suite *ServiceSuite) TestDelete_Failed() {
	ctx := context.Background()
	// prepare
	suite.TestWatchDmChannelsInt64()
	suite.TestLoadSegments_Int64()
	// data
	req := &querypb.DeleteRequest{
		Base: &commonpb.MsgBase{
			MsgID:    rand.Int63(),
			TargetID: suite.node.session.ServerID,
		},
		CollectionId: suite.collectionID,
		PartitionId:  suite.partitionIDs[0],
		SegmentId:    suite.validSegmentIDs[0],
		VchannelName: suite.vchannel,
		Timestamps:   []uint64{0},
	}

	// type int
	req.PrimaryKeys = &schemapb.IDs{
		IdField: &schemapb.IDs_IntId{
			IntId: &schemapb.LongArray{
				Data: []int64{111},
			},
		},
	}

	// target not match
	req.Base.TargetID = -1
	status, err := suite.node.Delete(ctx, req)
	suite.NoError(err)
	suite.Equal(commonpb.ErrorCode_NodeIDNotMatch, status.GetErrorCode())

	// node not healthy
	suite.node.UpdateStateCode(commonpb.StateCode_Abnormal)
	status, err = suite.node.Delete(ctx, req)
	suite.NoError(err)
	suite.Equal(commonpb.ErrorCode_NotReadyServe, status.GetErrorCode())
}

func (suite *ServiceSuite) TestLoadPartition() {
	ctx := context.Background()
	req := &querypb.LoadPartitionsRequest{
		Base: &commonpb.MsgBase{
			MsgID:    rand.Int63(),
			TargetID: suite.node.session.ServerID,
		},
		CollectionID: suite.collectionID,
		PartitionIDs: suite.partitionIDs,
	}

	// node not healthy
	suite.node.UpdateStateCode(commonpb.StateCode_Abnormal)
	status, err := suite.node.LoadPartitions(ctx, req)
	suite.NoError(err)
	suite.Equal(commonpb.ErrorCode_NotReadyServe, status.GetErrorCode())
	suite.node.UpdateStateCode(commonpb.StateCode_Healthy)

	// collection existed
	status, err = suite.node.LoadPartitions(ctx, req)
	suite.NoError(err)
	suite.Equal(commonpb.ErrorCode_Success, status.ErrorCode)
}

func TestQueryNodeService(t *testing.T) {
	suite.Run(t, new(ServiceSuite))
}<|MERGE_RESOLUTION|>--- conflicted
+++ resolved
@@ -706,11 +706,7 @@
 		Schema:        schema,
 		NeedTransfer:  false,
 		LoadScope:     querypb.LoadScope_Full,
-<<<<<<< HEAD
-		IndexInfoList: segments.GenTestIndexInfoList(suite.collectionID, schema),
-=======
 		IndexInfoList: indexInfoList,
->>>>>>> ad1daebc
 	}
 
 	// Load segment
