// Licensed to the LF AI & Data foundation under one
// or more contributor license agreements. See the NOTICE file
// distributed with this work for additional information
// regarding copyright ownership. The ASF licenses this file
// to you under the Apache License, Version 2.0 (the
// "License"); you may not use this file except in compliance
// with the License. You may obtain a copy of the License at
//
//     http://www.apache.org/licenses/LICENSE-2.0
//
// Unless required by applicable law or agreed to in writing, software
// distributed under the License is distributed on an "AS IS" BASIS,
// WITHOUT WARRANTIES OR CONDITIONS OF ANY KIND, either express or implied.
// See the License for the specific language governing permissions and
// limitations under the License.

package segments

/*
#cgo pkg-config: milvus_segcore

#include "segcore/collection_c.h"
#include "segcore/segment_c.h"
*/
import "C"

import (
	"sync"
	"unsafe"

	"github.com/golang/protobuf/proto"
	"go.uber.org/atomic"
	"go.uber.org/zap"

	"github.com/milvus-io/milvus-proto/go-api/v2/schemapb"
	"github.com/milvus-io/milvus/internal/proto/querypb"
	"github.com/milvus-io/milvus/internal/proto/segcorepb"
	"github.com/milvus-io/milvus/pkg/log"
	"github.com/milvus-io/milvus/pkg/util/typeutil"
)

type CollectionManager interface {
	Get(collectionID int64) *Collection
	PutOrRef(collectionID int64, schema *schemapb.CollectionSchema, meta *segcorepb.CollectionIndexMeta, loadMeta *querypb.LoadMetaInfo)
	Ref(collectionID int64, count uint32) bool
	// unref the collection,
	// returns true if the collection ref count goes 0, or the collection not exists,
	// return false otherwise
	Unref(collectionID int64, count uint32) bool
}

type collectionManager struct {
	mut         sync.RWMutex
	collections map[int64]*Collection
}

func NewCollectionManager() *collectionManager {
	return &collectionManager{
		collections: make(map[int64]*Collection),
	}
}

func (m *collectionManager) Get(collectionID int64) *Collection {
	m.mut.RLock()
	defer m.mut.RUnlock()

	return m.collections[collectionID]
}

func (m *collectionManager) PutOrRef(collectionID int64, schema *schemapb.CollectionSchema, meta *segcorepb.CollectionIndexMeta, loadMeta *querypb.LoadMetaInfo) {
	m.mut.Lock()
	defer m.mut.Unlock()

	if collection, ok := m.collections[collectionID]; ok {
		// the schema may be changed even the collection is loaded
		collection.schema.Store(schema)
		collection.Ref(1)
		return
	}

	collection := NewCollection(collectionID, schema, meta, loadMeta.GetLoadType())
	collection.AddPartition(loadMeta.GetPartitionIDs()...)
	collection.Ref(1)
	m.collections[collectionID] = collection
}

func (m *collectionManager) Ref(collectionID int64, count uint32) bool {
	m.mut.Lock()
	defer m.mut.Unlock()

	if collection, ok := m.collections[collectionID]; ok {
		collection.Ref(count)
		return true
	}

	return false
}

func (m *collectionManager) Unref(collectionID int64, count uint32) bool {
	m.mut.Lock()
	defer m.mut.Unlock()

	if collection, ok := m.collections[collectionID]; ok {
		if collection.Unref(count) == 0 {
			log.Info("release collection due to ref count to 0", zap.Int64("collectionID", collectionID))
			delete(m.collections, collectionID)
			DeleteCollection(collection)
			return true
		}
		return false
	}

	return true
}

// Collection is a wrapper of the underlying C-structure C.CCollection
type Collection struct {
	mu            sync.RWMutex // protects colllectionPtr
	collectionPtr C.CCollection
	id            int64
	partitions    *typeutil.ConcurrentSet[int64]
	loadType      querypb.LoadType
<<<<<<< HEAD
	metricType    atomic.String // deprecated
	schema        *schemapb.CollectionSchema
	metricTypes   *typeutil.ConcurrentMap[int64, string]
=======
	metricType    atomic.String
	schema        atomic.Pointer[schemapb.CollectionSchema]
>>>>>>> ad1daebc

	refCount *atomic.Uint32
}

// ID returns collection id
func (c *Collection) ID() int64 {
	return c.id
}

// Schema returns the schema of collection
func (c *Collection) Schema() *schemapb.CollectionSchema {
	return c.schema.Load()
}

// getPartitionIDs return partitionIDs of collection
func (c *Collection) GetPartitions() []int64 {
	return c.partitions.Collect()
}

func (c *Collection) ExistPartition(partitionIDs ...int64) bool {
	return c.partitions.Contain(partitionIDs...)
}

// addPartitionID would add a partition id to partition id list of collection
func (c *Collection) AddPartition(partitions ...int64) {
	for i := range partitions {
		c.partitions.Insert(partitions[i])
	}
	log.Info("add partitions", zap.Int64("collection", c.ID()), zap.Int64s("partitions", partitions))
}

// removePartitionID removes the partition id from partition id list of collection
func (c *Collection) RemovePartition(partitionID int64) {
	c.partitions.Remove(partitionID)
	log.Info("remove partition", zap.Int64("collection", c.ID()), zap.Int64("partition", partitionID))
}

// getLoadType get the loadType of collection, which is loadTypeCollection or loadTypePartition
func (c *Collection) GetLoadType() querypb.LoadType {
	return c.loadType
}

func (c *Collection) SetMetricType(fieldID int64, metricType string) {
	c.metricTypes.Insert(fieldID, metricType)
}

func (c *Collection) GetMetricType(fieldID int64) string {
	val, ok := c.metricTypes.Get(fieldID)
	if !ok {
		return ""
	}

	return val
}

func (c *Collection) Ref(count uint32) uint32 {
	refCount := c.refCount.Add(count)
	log.Debug("collection ref increment",
		zap.Int64("collectionID", c.ID()),
		zap.Uint32("refCount", refCount),
	)
	return refCount
}

func (c *Collection) Unref(count uint32) uint32 {
	refCount := c.refCount.Sub(count)
	log.Debug("collection ref decrement",
		zap.Int64("collectionID", c.ID()),
		zap.Uint32("refCount", refCount),
	)
	return refCount
}

// newCollection returns a new Collection
func NewCollection(collectionID int64, schema *schemapb.CollectionSchema, indexMeta *segcorepb.CollectionIndexMeta, loadType querypb.LoadType) *Collection {
	/*
		CCollection
		NewCollection(const char* schema_proto_blob);
	*/
	schemaBlob, err := proto.Marshal(schema)
	if err != nil {
		log.Warn("marshal schema failed", zap.Error(err))
		return nil
	}

	collection := C.NewCollection(unsafe.Pointer(&schemaBlob[0]), (C.int64_t)(len(schemaBlob)))

	if indexMeta != nil && len(indexMeta.GetIndexMetas()) > 0 && indexMeta.GetMaxIndexRowCount() > 0 {
		indexMetaBlob, err := proto.Marshal(indexMeta)
		if err != nil {
			log.Warn("marshal index meta failed", zap.Error(err))
			return nil
		}
		C.SetIndexMeta(collection, unsafe.Pointer(&indexMetaBlob[0]), (C.int64_t)(len(indexMetaBlob)))
	}

	coll := &Collection{
		collectionPtr: collection,
		id:            collectionID,
		partitions:    typeutil.NewConcurrentSet[int64](),
		loadType:      loadType,
		refCount:      atomic.NewUint32(0),
		metricTypes:   typeutil.NewConcurrentMap[int64, string](),
	}
	coll.schema.Store(schema)

	return coll
}

func NewCollectionWithoutSchema(collectionID int64, loadType querypb.LoadType) *Collection {
	return &Collection{
		id:         collectionID,
		partitions: typeutil.NewConcurrentSet[int64](),
		loadType:   loadType,
		refCount:   atomic.NewUint32(0),
	}
}

// deleteCollection delete collection and free the collection memory
func DeleteCollection(collection *Collection) {
	/*
		void
		deleteCollection(CCollection collection);
	*/
	collection.mu.Lock()
	defer collection.mu.Unlock()

	cPtr := collection.collectionPtr
	if cPtr != nil {
		C.DeleteCollection(cPtr)
	}

	collection.collectionPtr = nil
}<|MERGE_RESOLUTION|>--- conflicted
+++ resolved
@@ -120,14 +120,9 @@
 	id            int64
 	partitions    *typeutil.ConcurrentSet[int64]
 	loadType      querypb.LoadType
-<<<<<<< HEAD
 	metricType    atomic.String // deprecated
-	schema        *schemapb.CollectionSchema
 	metricTypes   *typeutil.ConcurrentMap[int64, string]
-=======
-	metricType    atomic.String
 	schema        atomic.Pointer[schemapb.CollectionSchema]
->>>>>>> ad1daebc
 
 	refCount *atomic.Uint32
 }
