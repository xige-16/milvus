// Copyright (C) 2019-2020 Zilliz. All rights reserved.
//
// Licensed under the Apache License, Version 2.0 (the "License"); you may not use this file except in compliance
// with the License. You may obtain a copy of the License at
//
// http://www.apache.org/licenses/LICENSE-2.0
//
// Unless required by applicable law or agreed to in writing, software distributed under the License
// is distributed on an "AS IS" BASIS, WITHOUT WARRANTIES OR CONDITIONS OF ANY KIND, either express
// or implied. See the License for the specific language governing permissions and limitations under the License.

package paramtable

import (
	"math"
	"os"
	"runtime"
	"strconv"
	"strings"
	"sync"
	"sync/atomic"
	"time"

	"github.com/shirou/gopsutil/disk"
	"go.uber.org/zap"

	"github.com/milvus-io/milvus/internal/log"
)

const (
	// DefaultRetentionDuration defines the default duration for retention which is 5 days in seconds.
	DefaultRetentionDuration = 3600 * 24

	// DefaultIndexSliceSize defines the default slice size of index file when serializing.
	DefaultIndexSliceSize = 16
	DefaultGracefulTime   = 5000 //ms
)

// ComponentParam is used to quickly and easily access all components' configurations.
type ComponentParam struct {
	ServiceParam
	once sync.Once

	CommonCfg   commonConfig
	QuotaConfig quotaConfig

	RootCoordCfg  rootCoordConfig
	ProxyCfg      proxyConfig
	QueryCoordCfg queryCoordConfig
	QueryNodeCfg  queryNodeConfig
	DataCoordCfg  dataCoordConfig
	DataNodeCfg   dataNodeConfig
	IndexCoordCfg indexCoordConfig
	IndexNodeCfg  indexNodeConfig
}

// InitOnce initialize once
func (p *ComponentParam) InitOnce() {
	p.once.Do(func() {
		p.Init()
	})
}

// Init initialize the global param table
func (p *ComponentParam) Init() {
	p.ServiceParam.Init()

	p.CommonCfg.init(&p.BaseTable)
	p.QuotaConfig.init(&p.BaseTable)

	p.RootCoordCfg.init(&p.BaseTable)
	p.ProxyCfg.init(&p.BaseTable)
	p.QueryCoordCfg.init(&p.BaseTable)
	p.QueryNodeCfg.init(&p.BaseTable)
	p.DataCoordCfg.init(&p.BaseTable)
	p.DataNodeCfg.init(&p.BaseTable)
	p.IndexCoordCfg.init(&p.BaseTable)
	p.IndexNodeCfg.init(&p.BaseTable)
}

// SetLogConfig set log config with given role
func (p *ComponentParam) SetLogConfig(role string) {
	p.BaseTable.RoleName = role
	p.BaseTable.SetLogConfig()
}

func (p *ComponentParam) RocksmqEnable() bool {
	return p.RocksmqCfg.Path != ""
}

func (p *ComponentParam) PulsarEnable() bool {
	return p.PulsarCfg.Address != ""
}

func (p *ComponentParam) KafkaEnable() bool {
	return p.KafkaCfg.Address != ""
}

///////////////////////////////////////////////////////////////////////////////
// --- common ---
type commonConfig struct {
	Base *BaseTable

	ClusterPrefix string

	ProxySubName string

	RootCoordTimeTick   string
	RootCoordStatistics string
	RootCoordDml        string
	RootCoordDelta      string
	RootCoordSubName    string

	QueryCoordSearch       string
	QueryCoordSearchResult string
	QueryCoordTimeTick     string
	QueryNodeSubName       string

	DataCoordStatistic   string
	DataCoordTimeTick    string
	DataCoordSegmentInfo string
	DataCoordSubName     string
	DataNodeSubName      string

	DefaultPartitionName string
	DefaultIndexName     string
	RetentionDuration    int64
	EntityExpirationTTL  time.Duration

	IndexSliceSize int64
	GracefulTime   int64

	StorageType string
	SimdType    string

	AuthorizationEnabled bool

	ClusterName string
}

func (p *commonConfig) init(base *BaseTable) {
	p.Base = base

	// must init cluster prefix first
	p.initClusterPrefix()
	p.initProxySubName()

	p.initRootCoordTimeTick()
	p.initRootCoordStatistics()
	p.initRootCoordDml()
	p.initRootCoordDelta()
	p.initRootCoordSubName()

	p.initQueryCoordSearch()
	p.initQueryCoordSearchResult()
	p.initQueryCoordTimeTick()
	p.initQueryNodeSubName()

	p.initDataCoordStatistic()
	p.initDataCoordTimeTick()
	p.initDataCoordSegmentInfo()
	p.initDataCoordSubName()
	p.initDataNodeSubName()

	p.initDefaultPartitionName()
	p.initDefaultIndexName()
	p.initRetentionDuration()
	p.initEntityExpiration()

	p.initSimdType()
	p.initIndexSliceSize()
	p.initGracefulTime()
	p.initStorageType()

	p.initEnableAuthorization()

	p.initClusterName()
}

func (p *commonConfig) initClusterPrefix() {
	keys := []string{
		"msgChannel.chanNamePrefix.cluster",
		"common.chanNamePrefix.cluster",
	}
	str, err := p.Base.LoadWithPriority(keys)
	if err != nil {
		panic(err)
	}
	p.ClusterPrefix = str
}

func (p *commonConfig) initChanNamePrefix(keys []string) string {
	value, err := p.Base.LoadWithPriority(keys)
	if err != nil {
		panic(err)
	}
	s := []string{p.ClusterPrefix, value}
	return strings.Join(s, "-")
}

// --- proxy ---
func (p *commonConfig) initProxySubName() {
	keys := []string{
		"msgChannel.subNamePrefix.proxySubNamePrefix",
		"common.subNamePrefix.proxySubNamePrefix",
	}
	p.ProxySubName = p.initChanNamePrefix(keys)
}

// --- rootcoord ---
// Deprecate
func (p *commonConfig) initRootCoordTimeTick() {
	keys := []string{
		"msgChannel.chanNamePrefix.rootCoordTimeTick",
		"common.chanNamePrefix.rootCoordTimeTick",
	}
	p.RootCoordTimeTick = p.initChanNamePrefix(keys)
}

func (p *commonConfig) initRootCoordStatistics() {
	keys := []string{
		"msgChannel.chanNamePrefix.rootCoordStatistics",
		"common.chanNamePrefix.rootCoordStatistics",
	}
	p.RootCoordStatistics = p.initChanNamePrefix(keys)
}

func (p *commonConfig) initRootCoordDml() {
	keys := []string{
		"msgChannel.chanNamePrefix.rootCoordDml",
		"common.chanNamePrefix.rootCoordDml",
	}
	p.RootCoordDml = p.initChanNamePrefix(keys)
}

func (p *commonConfig) initRootCoordDelta() {
	keys := []string{
		"msgChannel.chanNamePrefix.rootCoordDelta",
		"common.chanNamePrefix.rootCoordDelta",
	}
	p.RootCoordDelta = p.initChanNamePrefix(keys)
}

func (p *commonConfig) initRootCoordSubName() {
	keys := []string{
		"msgChannel.subNamePrefix.rootCoordSubNamePrefix",
		"common.subNamePrefix.rootCoordSubNamePrefix",
	}
	p.RootCoordSubName = p.initChanNamePrefix(keys)
}

// --- querycoord ---
func (p *commonConfig) initQueryCoordSearch() {
	keys := []string{
		"msgChannel.chanNamePrefix.search",
		"common.chanNamePrefix.search",
	}
	p.QueryCoordSearch = p.initChanNamePrefix(keys)
}

// Deprecated, search result use grpc instead of a result channel
func (p *commonConfig) initQueryCoordSearchResult() {
	keys := []string{
		"msgChannel.chanNamePrefix.searchResult",
		"common.chanNamePrefix.searchResult",
	}
	p.QueryCoordSearchResult = p.initChanNamePrefix(keys)
}

// Deprecate
func (p *commonConfig) initQueryCoordTimeTick() {
	keys := []string{
		"msgChannel.chanNamePrefix.queryTimeTick",
		"common.chanNamePrefix.queryTimeTick",
	}
	p.QueryCoordTimeTick = p.initChanNamePrefix(keys)
}

// --- querynode ---
func (p *commonConfig) initQueryNodeSubName() {
	keys := []string{
		"msgChannel.subNamePrefix.queryNodeSubNamePrefix",
		"common.subNamePrefix.queryNodeSubNamePrefix",
	}
	p.QueryNodeSubName = p.initChanNamePrefix(keys)
}

// --- datacoord ---
func (p *commonConfig) initDataCoordStatistic() {
	keys := []string{
		"msgChannel.chanNamePrefix.dataCoordStatistic",
		"common.chanNamePrefix.dataCoordStatistic",
	}
	p.DataCoordStatistic = p.initChanNamePrefix(keys)
}

// Deprecate
func (p *commonConfig) initDataCoordTimeTick() {
	keys := []string{
		"msgChannel.chanNamePrefix.dataCoordTimeTick",
		"common.chanNamePrefix.dataCoordTimeTick",
	}
	p.DataCoordTimeTick = p.initChanNamePrefix(keys)
}

func (p *commonConfig) initDataCoordSegmentInfo() {
	keys := []string{
		"msgChannel.chanNamePrefix.dataCoordSegmentInfo",
		"common.chanNamePrefix.dataCoordSegmentInfo",
	}
	p.DataCoordSegmentInfo = p.initChanNamePrefix(keys)
}

func (p *commonConfig) initDataCoordSubName() {
	keys := []string{
		"msgChannel.subNamePrefix.dataCoordSubNamePrefix",
		"common.subNamePrefix.dataCoordSubNamePrefix",
	}
	p.DataCoordSubName = p.initChanNamePrefix(keys)
}

func (p *commonConfig) initDataNodeSubName() {
	keys := []string{
		"msgChannel.subNamePrefix.dataNodeSubNamePrefix",
		"common.subNamePrefix.dataNodeSubNamePrefix",
	}
	p.DataNodeSubName = p.initChanNamePrefix(keys)
}

func (p *commonConfig) initDefaultPartitionName() {
	p.DefaultPartitionName = p.Base.LoadWithDefault("common.defaultPartitionName", "_default")
}

func (p *commonConfig) initDefaultIndexName() {
	p.DefaultIndexName = p.Base.LoadWithDefault("common.defaultIndexName", "_default_idx")
}

func (p *commonConfig) initRetentionDuration() {
	p.RetentionDuration = p.Base.ParseInt64WithDefault("common.retentionDuration", DefaultRetentionDuration)
}

func (p *commonConfig) initEntityExpiration() {
	ttl := p.Base.ParseInt64WithDefault("common.entityExpiration", -1)
	if ttl < 0 {
		p.EntityExpirationTTL = -1
		return
	}

	// make sure ttl is larger than retention duration to ensure time travel works
	if ttl > p.RetentionDuration {
		p.EntityExpirationTTL = time.Duration(ttl) * time.Second
	} else {
		p.EntityExpirationTTL = time.Duration(p.RetentionDuration) * time.Second
	}
}

func (p *commonConfig) initSimdType() {
	keys := []string{
		"common.simdType",
		"knowhere.simdType",
	}
	p.SimdType = p.Base.LoadWithDefault2(keys, "auto")
}

func (p *commonConfig) initIndexSliceSize() {
	p.IndexSliceSize = p.Base.ParseInt64WithDefault("common.indexSliceSize", DefaultIndexSliceSize)
}

func (p *commonConfig) initGracefulTime() {
	p.GracefulTime = p.Base.ParseInt64WithDefault("common.gracefulTime", DefaultGracefulTime)
}

func (p *commonConfig) initStorageType() {
	p.StorageType = p.Base.LoadWithDefault("common.storageType", "minio")
}

func (p *commonConfig) initEnableAuthorization() {
	p.AuthorizationEnabled = p.Base.ParseBool("common.security.authorizationEnabled", false)
}

func (p *commonConfig) initClusterName() {
	p.ClusterName = p.Base.LoadWithDefault("common.cluster.name", "")
}

///////////////////////////////////////////////////////////////////////////////
// --- rootcoord ---
type rootCoordConfig struct {
	Base *BaseTable

	Address string
	Port    int

	DmlChannelNum                   int64
	MaxPartitionNum                 int64
	MinSegmentSizeToEnableIndex     int64
	ImportTaskExpiration            float64
	ImportTaskRetention             float64
	ImportSegmentStateCheckInterval float64
	ImportSegmentStateWaitLimit     float64
	ImportIndexCheckInterval        float64
	ImportIndexWaitLimit            float64

	// --- ETCD Path ---
	ImportTaskSubPath string

	CreatedTime time.Time
	UpdatedTime time.Time
}

func (p *rootCoordConfig) init(base *BaseTable) {
	p.Base = base
	p.DmlChannelNum = p.Base.ParseInt64WithDefault("rootCoord.dmlChannelNum", 256)
	p.MaxPartitionNum = p.Base.ParseInt64WithDefault("rootCoord.maxPartitionNum", 4096)
	p.MinSegmentSizeToEnableIndex = p.Base.ParseInt64WithDefault("rootCoord.minSegmentSizeToEnableIndex", 1024)
	p.ImportTaskExpiration = p.Base.ParseFloatWithDefault("rootCoord.importTaskExpiration", 15*60)
	p.ImportTaskRetention = p.Base.ParseFloatWithDefault("rootCoord.importTaskRetention", 24*60*60)
	p.ImportSegmentStateCheckInterval = p.Base.ParseFloatWithDefault("rootCoord.importSegmentStateCheckInterval", 10)
	p.ImportSegmentStateWaitLimit = p.Base.ParseFloatWithDefault("rootCoord.importSegmentStateWaitLimit", 60)
	p.ImportIndexCheckInterval = p.Base.ParseFloatWithDefault("rootCoord.importIndexCheckInterval", 10)
	p.ImportIndexWaitLimit = p.Base.ParseFloatWithDefault("rootCoord.importIndexWaitLimit", 10*60)
	p.ImportTaskSubPath = "importtask"
}

///////////////////////////////////////////////////////////////////////////////
// --- proxy ---
type proxyConfig struct {
	Base *BaseTable

	// NetworkPort & IP are not used
	NetworkPort    int
	IP             string
	NetworkAddress string

	Alias string

	NodeID                   atomic.Value
	TimeTickInterval         time.Duration
	MsgStreamTimeTickBufSize int64
	MaxNameLength            int64
	MaxUsernameLength        int64
	MinPasswordLength        int64
	MaxPasswordLength        int64
	MaxFieldNum              int64
	MaxShardNum              int32
	MaxDimension             int64
	GinLogging               bool
	MaxUserNum               int
	MaxRoleNum               int

	// required from QueryCoord
	SearchResultChannelNames   []string
	RetrieveResultChannelNames []string

	MaxTaskNum int64

	CreatedTime time.Time
	UpdatedTime time.Time
}

func (p *proxyConfig) init(base *BaseTable) {
	p.Base = base
	p.NodeID.Store(UniqueID(0))
	p.initTimeTickInterval()

	p.initMsgStreamTimeTickBufSize()
	p.initMaxNameLength()
	p.initMinPasswordLength()
	p.initMaxUsernameLength()
	p.initMaxPasswordLength()
	p.initMaxFieldNum()
	p.initMaxShardNum()
	p.initMaxDimension()

	p.initMaxTaskNum()
	p.initGinLogging()
	p.initMaxUserNum()
	p.initMaxRoleNum()
}

// InitAlias initialize Alias member.
func (p *proxyConfig) InitAlias(alias string) {
	p.Alias = alias
}

func (p *proxyConfig) initTimeTickInterval() {
	interval := p.Base.ParseIntWithDefault("proxy.timeTickInterval", 200)
	p.TimeTickInterval = time.Duration(interval) * time.Millisecond
}

func (p *proxyConfig) initMsgStreamTimeTickBufSize() {
	p.MsgStreamTimeTickBufSize = p.Base.ParseInt64WithDefault("proxy.msgStream.timeTick.bufSize", 512)
}

func (p *proxyConfig) initMaxNameLength() {
	str := p.Base.LoadWithDefault("proxy.maxNameLength", "255")
	maxNameLength, err := strconv.ParseInt(str, 10, 64)
	if err != nil {
		panic(err)
	}
	p.MaxNameLength = maxNameLength
}

func (p *proxyConfig) initMaxUsernameLength() {
	str := p.Base.LoadWithDefault("proxy.maxUsernameLength", "32")
	maxUsernameLength, err := strconv.ParseInt(str, 10, 64)
	if err != nil {
		panic(err)
	}
	p.MaxUsernameLength = maxUsernameLength
}

func (p *proxyConfig) initMinPasswordLength() {
	str := p.Base.LoadWithDefault("proxy.minPasswordLength", "6")
	minPasswordLength, err := strconv.ParseInt(str, 10, 64)
	if err != nil {
		panic(err)
	}
	p.MinPasswordLength = minPasswordLength
}

func (p *proxyConfig) initMaxPasswordLength() {
	str := p.Base.LoadWithDefault("proxy.maxPasswordLength", "256")
	maxPasswordLength, err := strconv.ParseInt(str, 10, 64)
	if err != nil {
		panic(err)
	}
	p.MaxPasswordLength = maxPasswordLength
}

func (p *proxyConfig) initMaxShardNum() {
	str := p.Base.LoadWithDefault("proxy.maxShardNum", "256")
	maxShardNum, err := strconv.ParseInt(str, 10, 64)
	if err != nil {
		panic(err)
	}
	p.MaxShardNum = int32(maxShardNum)
}

func (p *proxyConfig) initMaxFieldNum() {
	str := p.Base.LoadWithDefault("proxy.maxFieldNum", "64")
	maxFieldNum, err := strconv.ParseInt(str, 10, 64)
	if err != nil {
		panic(err)
	}
	p.MaxFieldNum = maxFieldNum
}

func (p *proxyConfig) initMaxDimension() {
	str := p.Base.LoadWithDefault("proxy.maxDimension", "32768")
	maxDimension, err := strconv.ParseInt(str, 10, 64)
	if err != nil {
		panic(err)
	}
	p.MaxDimension = maxDimension
}

func (p *proxyConfig) initMaxTaskNum() {
	p.MaxTaskNum = p.Base.ParseInt64WithDefault("proxy.maxTaskNum", 1024)
}

func (p *proxyConfig) initGinLogging() {
	// Gin logging is on by default.
	p.GinLogging = p.Base.ParseBool("proxy.ginLogging", true)
}

func (p *proxyConfig) SetNodeID(id UniqueID) {
	p.NodeID.Store(id)
}

func (p *proxyConfig) GetNodeID() UniqueID {
	val := p.NodeID.Load()
	if val != nil {
		return val.(UniqueID)
	}
	return 0
}

func (p *proxyConfig) initMaxUserNum() {
	str := p.Base.LoadWithDefault("proxy.maxUserNum", "100")
	maxUserNum, err := strconv.ParseInt(str, 10, 64)
	if err != nil {
		panic(err)
	}
	p.MaxUserNum = int(maxUserNum)
}

func (p *proxyConfig) initMaxRoleNum() {
	str := p.Base.LoadWithDefault("proxy.maxRoleNum", "10")
	maxRoleNum, err := strconv.ParseInt(str, 10, 64)
	if err != nil {
		panic(err)
	}
	p.MaxRoleNum = int(maxRoleNum)
}

///////////////////////////////////////////////////////////////////////////////
// --- querycoord ---
type queryCoordConfig struct {
	Base *BaseTable

	Address string
	Port    int
	NodeID  atomic.Value

	CreatedTime time.Time
	UpdatedTime time.Time

	//---- Task ---
	RetryNum      int32
	RetryInterval int64

	//---- Handoff ---
	AutoHandoff bool

	//---- Balance ---
	AutoBalance                         bool
	OverloadedMemoryThresholdPercentage float64
	BalanceIntervalSeconds              int64
	MemoryUsageMaxDifferencePercentage  float64
	CheckInterval                       time.Duration
	ChannelTaskTimeout                  time.Duration
	SegmentTaskTimeout                  time.Duration
	DistPullInterval                    time.Duration
	LoadTimeoutSeconds                  time.Duration
	CheckHandoffInterval                time.Duration
}

func (p *queryCoordConfig) init(base *BaseTable) {
	p.Base = base
	p.NodeID.Store(UniqueID(0))

	//---- Task ---
	p.initTaskRetryNum()
	p.initTaskRetryInterval()

	//---- Handoff ---
	p.initAutoHandoff()

	//---- Balance ---
	p.initAutoBalance()
	p.initOverloadedMemoryThresholdPercentage()
	p.initBalanceIntervalSeconds()
	p.initMemoryUsageMaxDifferencePercentage()
	p.initCheckInterval()
	p.initChannelTaskTimeout()
	p.initSegmentTaskTimeout()
	p.initDistPullInterval()
	p.initLoadTimeoutSeconds()
	p.initCheckHandoffInterval()
}

func (p *queryCoordConfig) initTaskRetryNum() {
	p.RetryNum = p.Base.ParseInt32WithDefault("queryCoord.task.retrynum", 5)
}

func (p *queryCoordConfig) initTaskRetryInterval() {
	p.RetryInterval = p.Base.ParseInt64WithDefault("queryCoord.task.retryinterval", int64(10*time.Second))
}

func (p *queryCoordConfig) initAutoHandoff() {
	handoff, err := p.Base.Load("queryCoord.autoHandoff")
	if err != nil {
		panic(err)
	}
	p.AutoHandoff, err = strconv.ParseBool(handoff)
	if err != nil {
		panic(err)
	}
}

func (p *queryCoordConfig) initAutoBalance() {
	balanceStr := p.Base.LoadWithDefault("queryCoord.autoBalance", "false")
	autoBalance, err := strconv.ParseBool(balanceStr)
	if err != nil {
		panic(err)
	}
	p.AutoBalance = autoBalance
}

func (p *queryCoordConfig) initOverloadedMemoryThresholdPercentage() {
	overloadedMemoryThresholdPercentage := p.Base.LoadWithDefault("queryCoord.overloadedMemoryThresholdPercentage", "90")
	thresholdPercentage, err := strconv.ParseInt(overloadedMemoryThresholdPercentage, 10, 64)
	if err != nil {
		panic(err)
	}
	p.OverloadedMemoryThresholdPercentage = float64(thresholdPercentage) / 100
}

func (p *queryCoordConfig) initBalanceIntervalSeconds() {
	balanceInterval := p.Base.LoadWithDefault("queryCoord.balanceIntervalSeconds", "60")
	interval, err := strconv.ParseInt(balanceInterval, 10, 64)
	if err != nil {
		panic(err)
	}
	p.BalanceIntervalSeconds = interval
}

func (p *queryCoordConfig) initMemoryUsageMaxDifferencePercentage() {
	maxDiff := p.Base.LoadWithDefault("queryCoord.memoryUsageMaxDifferencePercentage", "30")
	diffPercentage, err := strconv.ParseInt(maxDiff, 10, 64)
	if err != nil {
		panic(err)
	}
	p.MemoryUsageMaxDifferencePercentage = float64(diffPercentage) / 100
}

func (p *queryCoordConfig) initCheckInterval() {
	interval := p.Base.LoadWithDefault("queryCoord.checkInterval", "1000")
	checkInterval, err := strconv.ParseInt(interval, 10, 64)
	if err != nil {
		panic(err)
	}
	p.CheckInterval = time.Duration(checkInterval) * time.Millisecond
}

func (p *queryCoordConfig) initChannelTaskTimeout() {
	timeout := p.Base.LoadWithDefault("queryCoord.channelTaskTimeout", "60000")
	taskTimeout, err := strconv.ParseInt(timeout, 10, 64)
	if err != nil {
		panic(err)
	}
	p.ChannelTaskTimeout = time.Duration(taskTimeout) * time.Millisecond
}

func (p *queryCoordConfig) initSegmentTaskTimeout() {
	timeout := p.Base.LoadWithDefault("queryCoord.segmentTaskTimeout", "150000")
	taskTimeout, err := strconv.ParseInt(timeout, 10, 64)
	if err != nil {
		panic(err)
	}
	p.SegmentTaskTimeout = time.Duration(taskTimeout) * time.Millisecond
}

func (p *queryCoordConfig) initDistPullInterval() {
	interval := p.Base.LoadWithDefault("queryCoord.distPullInterval", "500")
	pullInterval, err := strconv.ParseInt(interval, 10, 64)
	if err != nil {
		panic(err)
	}
	p.DistPullInterval = time.Duration(pullInterval) * time.Millisecond
}

func (p *queryCoordConfig) initLoadTimeoutSeconds() {
	timeout := p.Base.LoadWithDefault("queryCoord.loadTimeoutSeconds", "600")
	loadTimeout, err := strconv.ParseInt(timeout, 10, 64)
	if err != nil {
		panic(err)
	}
	p.LoadTimeoutSeconds = time.Duration(loadTimeout) * time.Second
}

func (p *queryCoordConfig) initCheckHandoffInterval() {
	interval := p.Base.LoadWithDefault("queryCoord.checkHandoffInterval", "5000")
	checkHandoffInterval, err := strconv.ParseInt(interval, 10, 64)
	if err != nil {
		panic(err)
	}
	p.CheckHandoffInterval = time.Duration(checkHandoffInterval) * time.Millisecond
}

func (p *queryCoordConfig) SetNodeID(id UniqueID) {
	p.NodeID.Store(id)
}

func (p *queryCoordConfig) GetNodeID() UniqueID {
	val := p.NodeID.Load()
	if val != nil {
		return val.(UniqueID)
	}
	return 0
}

///////////////////////////////////////////////////////////////////////////////
// --- querynode ---
type queryNodeConfig struct {
	Base *BaseTable

	Alias         string
	QueryNodeIP   string
	QueryNodePort int64
	NodeID        atomic.Value

	FlowGraphMaxQueueLength int32
	FlowGraphMaxParallelism int32

	// stats
	StatsPublishInterval int

	SliceIndex int

	// segcore
	ChunkRows        int64
	SmallIndexNlist  int64
	SmallIndexNProbe int64

	CreatedTime time.Time
	UpdatedTime time.Time

	// memory limit
	LoadMemoryUsageFactor               float64
	OverloadedMemoryThresholdPercentage float64

	// enable disk
	EnableDisk             bool
	DiskCapacityLimit      int64
	MaxDiskUsagePercentage float64

	// cache limit
	CacheEnabled     bool
	CacheMemoryLimit int64

	GroupEnabled         bool
	MaxReceiveChanSize   int32
	MaxUnsolvedQueueSize int32
	MaxReadConcurrency   int32
	MaxGroupNQ           int64
	TopKMergeRatio       float64
	CPURatio             float64
}

func (p *queryNodeConfig) init(base *BaseTable) {
	p.Base = base
	p.NodeID.Store(UniqueID(0))

	p.initFlowGraphMaxQueueLength()
	p.initFlowGraphMaxParallelism()

	p.initStatsPublishInterval()

	p.initSmallIndexParams()

	p.initLoadMemoryUsageFactor()
	p.initOverloadedMemoryThresholdPercentage()

	p.initCacheMemoryLimit()
	p.initCacheEnabled()

	p.initGroupEnabled()
	p.initMaxReceiveChanSize()
	p.initMaxReadConcurrency()
	p.initMaxUnsolvedQueueSize()
	p.initMaxGroupNQ()
	p.initTopKMergeRatio()
	p.initCPURatio()
	p.initEnableDisk()
	p.initDiskCapacity()
	p.initMaxDiskUsagePercentage()
}

// InitAlias initializes an alias for the QueryNode role.
func (p *queryNodeConfig) InitAlias(alias string) {
	p.Alias = alias
}

// advanced params
// stats
func (p *queryNodeConfig) initStatsPublishInterval() {
	p.StatsPublishInterval = p.Base.ParseIntWithDefault("queryNode.stats.publishInterval", 1000)
}

// dataSync:
func (p *queryNodeConfig) initFlowGraphMaxQueueLength() {
	p.FlowGraphMaxQueueLength = p.Base.ParseInt32WithDefault("queryNode.dataSync.flowGraph.maxQueueLength", 1024)
}

func (p *queryNodeConfig) initFlowGraphMaxParallelism() {
	p.FlowGraphMaxParallelism = p.Base.ParseInt32WithDefault("queryNode.dataSync.flowGraph.maxParallelism", 1024)
}

func (p *queryNodeConfig) initSmallIndexParams() {
	p.ChunkRows = p.Base.ParseInt64WithDefault("queryNode.segcore.chunkRows", 1024)
	if p.ChunkRows < 1024 {
		log.Warn("chunk rows can not be less than 1024, force set to 1024", zap.Any("current", p.ChunkRows))
		p.ChunkRows = 1024
	}

	// default NList is the first nlist
	var defaultNList int64
	for i := int64(0); i < p.ChunkRows; i++ {
		if math.Pow(2.0, float64(i)) > math.Sqrt(float64(p.ChunkRows)) {
			defaultNList = int64(math.Pow(2, float64(i)))
			break
		}
	}

	p.SmallIndexNlist = p.Base.ParseInt64WithDefault("queryNode.segcore.smallIndex.nlist", defaultNList)
	if p.SmallIndexNlist > p.ChunkRows/8 {
		log.Warn("small index nlist must smaller than chunkRows/8, force set to", zap.Any("nliit", p.ChunkRows/8))
		p.SmallIndexNlist = p.ChunkRows / 8
	}

	defaultNprobe := p.SmallIndexNlist / 16
	p.SmallIndexNProbe = p.Base.ParseInt64WithDefault("queryNode.segcore.smallIndex.nprobe", defaultNprobe)
	if p.SmallIndexNProbe > p.SmallIndexNlist {
		log.Warn("small index nprobe must smaller than nlist, force set to", zap.Any("nprobe", p.SmallIndexNlist))
		p.SmallIndexNProbe = p.SmallIndexNlist
	}
}

func (p *queryNodeConfig) initLoadMemoryUsageFactor() {
	loadMemoryUsageFactor := p.Base.LoadWithDefault("queryNode.loadMemoryUsageFactor", "3")
	factor, err := strconv.ParseFloat(loadMemoryUsageFactor, 64)
	if err != nil {
		panic(err)
	}
	p.LoadMemoryUsageFactor = factor
}

func (p *queryNodeConfig) initOverloadedMemoryThresholdPercentage() {
	overloadedMemoryThresholdPercentage := p.Base.LoadWithDefault("queryCoord.overloadedMemoryThresholdPercentage", "90")
	thresholdPercentage, err := strconv.ParseInt(overloadedMemoryThresholdPercentage, 10, 64)
	if err != nil {
		panic(err)
	}
	p.OverloadedMemoryThresholdPercentage = float64(thresholdPercentage) / 100
}

func (p *queryNodeConfig) initCacheMemoryLimit() {
	overloadedMemoryThresholdPercentage := p.Base.LoadWithDefault("queryNode.cache.memoryLimit", "2147483648")
	cacheMemoryLimit, err := strconv.ParseInt(overloadedMemoryThresholdPercentage, 10, 64)
	if err != nil {
		panic(err)
	}
	p.CacheMemoryLimit = cacheMemoryLimit
}

func (p *queryNodeConfig) initCacheEnabled() {
	var err error
	cacheEnabled := p.Base.LoadWithDefault("queryNode.cache.enabled", "true")
	p.CacheEnabled, err = strconv.ParseBool(cacheEnabled)
	if err != nil {
		panic(err)
	}
}

func (p *queryNodeConfig) initGroupEnabled() {
	p.GroupEnabled = p.Base.ParseBool("queryNode.grouping.enabled", true)
}

func (p *queryNodeConfig) initMaxReceiveChanSize() {
	p.MaxReceiveChanSize = p.Base.ParseInt32WithDefault("queryNode.scheduler.receiveChanSize", 10240)
}

func (p *queryNodeConfig) initMaxUnsolvedQueueSize() {
	p.MaxUnsolvedQueueSize = p.Base.ParseInt32WithDefault("queryNode.scheduler.unsolvedQueueSize", 10240)
}

func (p *queryNodeConfig) initCPURatio() {
	p.CPURatio = p.Base.ParseFloatWithDefault("queryNode.scheduler.cpuRatio", 10.0)
}

func (p *queryNodeConfig) initMaxReadConcurrency() {
	readConcurrencyRatio := p.Base.ParseFloatWithDefault("queryNode.scheduler.maxReadConcurrentRatio", 2.0)
	cpuNum := int32(runtime.GOMAXPROCS(0))
	p.MaxReadConcurrency = int32(float64(cpuNum) * readConcurrencyRatio)
	if p.MaxReadConcurrency < 1 {
		p.MaxReadConcurrency = 1 // MaxReadConcurrency must >= 1
	} else if p.MaxReadConcurrency > cpuNum*100 {
		p.MaxReadConcurrency = cpuNum * 100 // MaxReadConcurrency must <= 100*cpuNum
	}
}

func (p *queryNodeConfig) initMaxGroupNQ() {
	p.MaxGroupNQ = p.Base.ParseInt64WithDefault("queryNode.grouping.maxNQ", 1000)
}

func (p *queryNodeConfig) initTopKMergeRatio() {
	p.TopKMergeRatio = p.Base.ParseFloatWithDefault("queryNode.grouping.topKMergeRatio", 10.0)
}

func (p *queryNodeConfig) SetNodeID(id UniqueID) {
	p.NodeID.Store(id)
}

func (p *queryNodeConfig) GetNodeID() UniqueID {
	val := p.NodeID.Load()
	if val != nil {
		return val.(UniqueID)
	}
	return 0
}

func (p *queryNodeConfig) initEnableDisk() {
	var err error
	enableDisk := p.Base.LoadWithDefault("queryNode.enableDisk", "false")
	p.EnableDisk, err = strconv.ParseBool(enableDisk)
	if err != nil {
		panic(err)
	}
}

func (p *queryNodeConfig) initMaxDiskUsagePercentage() {
	maxDiskUsagePercentageStr := p.Base.LoadWithDefault("queryNode.maxDiskUsagePercentage", "95")
	maxDiskUsagePercentage, err := strconv.ParseInt(maxDiskUsagePercentageStr, 10, 64)
	if err != nil {
		panic(err)
	}
	p.MaxDiskUsagePercentage = float64(maxDiskUsagePercentage) / 100
}

func (p *queryNodeConfig) initDiskCapacity() {
	diskSizeStr := os.Getenv("LOCAL_STORAGE_SIZE")
	if len(diskSizeStr) == 0 {
		diskUsage, err := disk.Usage("/")
		if err != nil {
			panic(err)
		}
		p.DiskCapacityLimit = int64(diskUsage.Total)

		return
	}

	diskSize, err := strconv.ParseInt(diskSizeStr, 10, 64)
	if err != nil {
		panic(err)
	}
	p.DiskCapacityLimit = diskSize * 1024 * 1024 * 1024
}

///////////////////////////////////////////////////////////////////////////////
// --- datacoord ---
type dataCoordConfig struct {
	Base *BaseTable

	NodeID atomic.Value

	IP      string
	Port    int
	Address string

	// --- ETCD ---
	ChannelWatchSubPath string

	// --- SEGMENTS ---
<<<<<<< HEAD
	SegmentMaxSize          float64
	DiskSegmentMaxSize      float64
	SegmentSealProportion   float64
	SegAssignmentExpiration int64
	SegmentMaxLifetime      time.Duration
=======
	SegmentMaxSize                 float64
	SegmentSealProportion          float64
	SegAssignmentExpiration        int64
	SegmentMaxLifetime             time.Duration
	SegmentMaxIdleTime             time.Duration
	SegmentMinSizeFromIdleToSealed float64
>>>>>>> 97aa2bd8

	CreatedTime time.Time
	UpdatedTime time.Time

	// compaction
	EnableCompaction     bool
	EnableAutoCompaction atomic.Value

	MinSegmentToMerge                 int
	MaxSegmentToMerge                 int
	SegmentSmallProportion            float64
	CompactionTimeoutInSeconds        int32
	CompactionCheckIntervalInSeconds  int64
	SingleCompactionRatioThreshold    float32
	SingleCompactionDeltaLogMaxSize   int64
	SingleCompactionExpiredLogMaxSize int64
	SingleCompactionBinlogMaxNum      int64
	GlobalCompactionInterval          time.Duration

	// Garbage Collection
	EnableGarbageCollection bool
	GCInterval              time.Duration
	GCMissingTolerance      time.Duration
	GCDropTolerance         time.Duration
}

func (p *dataCoordConfig) init(base *BaseTable) {
	p.Base = base
	p.initChannelWatchPrefix()

	p.initSegmentMaxSize()
	p.initDiskSegmentMaxSize()
	p.initSegmentSealProportion()
	p.initSegAssignmentExpiration()
	p.initSegmentMaxLifetime()
	p.initSegmentMaxIdleTime()
	p.initSegmentMinSizeFromIdleToSealed()

	p.initEnableCompaction()
	p.initEnableAutoCompaction()

	p.initCompactionMinSegment()
	p.initCompactionMaxSegment()
	p.initSegmentSmallProportion()
	p.initCompactionTimeoutInSeconds()
	p.initCompactionCheckIntervalInSeconds()
	p.initSingleCompactionRatioThreshold()
	p.initSingleCompactionDeltaLogMaxSize()
	p.initSingleCompactionExpiredLogMaxSize()
	p.initSingleCompactionBinlogMaxNum()
	p.initGlobalCompactionInterval()

	p.initEnableGarbageCollection()
	p.initGCInterval()
	p.initGCMissingTolerance()
	p.initGCDropTolerance()
}

func (p *dataCoordConfig) initSegmentMaxSize() {
	p.SegmentMaxSize = p.Base.ParseFloatWithDefault("dataCoord.segment.maxSize", 512.0)
}

func (p *dataCoordConfig) initSegmentSealProportion() {
	p.SegmentSealProportion = p.Base.ParseFloatWithDefault("dataCoord.segment.sealProportion", 0.25)
}

func (p *dataCoordConfig) initSegAssignmentExpiration() {
	p.SegAssignmentExpiration = p.Base.ParseInt64WithDefault("dataCoord.segment.assignmentExpiration", 2000)
}

func (p *dataCoordConfig) initSegmentMaxLifetime() {
	p.SegmentMaxLifetime = time.Duration(p.Base.ParseInt64WithDefault("dataCoord.segment.maxLife", 24*60*60)) * time.Second
}

func (p *dataCoordConfig) initSegmentMaxIdleTime() {
	p.SegmentMaxIdleTime = time.Duration(p.Base.ParseInt64WithDefault("dataCoord.segment.maxIdleTime", 60*60)) * time.Second
	log.Info("init segment max idle time", zap.String("value", p.SegmentMaxIdleTime.String()))
}

func (p *dataCoordConfig) initSegmentMinSizeFromIdleToSealed() {
	p.SegmentMinSizeFromIdleToSealed = p.Base.ParseFloatWithDefault("dataCoord.segment.minSizeFromIdleToSealed", 16.0)
	log.Info("init segment min size from idle to sealed", zap.Float64("value", p.SegmentMinSizeFromIdleToSealed))
}

func (p *dataCoordConfig) initChannelWatchPrefix() {
	// WARN: this value should not be put to milvus.yaml. It's a default value for channel watch path.
	// This will be removed after we reconstruct our config module.
	p.ChannelWatchSubPath = "channelwatch"
}

func (p *dataCoordConfig) initEnableCompaction() {
	p.EnableCompaction = p.Base.ParseBool("dataCoord.enableCompaction", false)
}

func (p *dataCoordConfig) initEnableAutoCompaction() {
	p.EnableAutoCompaction.Store(p.Base.ParseBool("dataCoord.compaction.enableAutoCompaction", false))
}

func (p *dataCoordConfig) initCompactionMinSegment() {
	p.MinSegmentToMerge = p.Base.ParseIntWithDefault("dataCoord.compaction.min.segment", 4)
}

func (p *dataCoordConfig) initCompactionMaxSegment() {
	p.MaxSegmentToMerge = p.Base.ParseIntWithDefault("dataCoord.compaction.max.segment", 30)
}

func (p *dataCoordConfig) initSegmentSmallProportion() {
	p.SegmentSmallProportion = p.Base.ParseFloatWithDefault("dataCoord.segment.smallProportion", 0.5)
}

// compaction execution timeout
func (p *dataCoordConfig) initCompactionTimeoutInSeconds() {
	p.CompactionTimeoutInSeconds = p.Base.ParseInt32WithDefault("dataCoord.compaction.timeout", 60*3)
}

func (p *dataCoordConfig) initCompactionCheckIntervalInSeconds() {
	p.CompactionCheckIntervalInSeconds = p.Base.ParseInt64WithDefault("dataCoord.compaction.check.interval", 10)
}

// if total delete entities is large than a ratio of total entities, trigger single compaction.
func (p *dataCoordConfig) initSingleCompactionRatioThreshold() {
	p.SingleCompactionRatioThreshold = float32(p.Base.ParseFloatWithDefault("dataCoord.compaction.single.ratio.threshold", 0.2))
}

// if total delta file size > SingleCompactionDeltaLogMaxSize, trigger single compaction
func (p *dataCoordConfig) initSingleCompactionDeltaLogMaxSize() {
	p.SingleCompactionDeltaLogMaxSize = p.Base.ParseInt64WithDefault("dataCoord.compaction.single.deltalog.maxsize", 2*1024*1024)
}

// if total expired file size > SingleCompactionExpiredLogMaxSize, trigger single compaction
func (p *dataCoordConfig) initSingleCompactionExpiredLogMaxSize() {
	p.SingleCompactionExpiredLogMaxSize = p.Base.ParseInt64WithDefault("dataCoord.compaction.single.expiredlog.maxsize", 10*1024*1024)
}

// if total binlog number > SingleCompactionBinlogMaxNum, trigger single compaction to ensure binlog number per segment is limited
func (p *dataCoordConfig) initSingleCompactionBinlogMaxNum() {
	p.SingleCompactionBinlogMaxNum = p.Base.ParseInt64WithDefault("dataCoord.compaction.single.binlog.maxnum", 1000)
}

// interval we check and trigger global compaction
func (p *dataCoordConfig) initGlobalCompactionInterval() {
	p.GlobalCompactionInterval = time.Duration(p.Base.ParseInt64WithDefault("dataCoord.compaction.global.interval", int64(60*time.Second)))
}

// -- GC --
func (p *dataCoordConfig) initEnableGarbageCollection() {
	p.EnableGarbageCollection = p.Base.ParseBool("dataCoord.enableGarbageCollection", true)
}

func (p *dataCoordConfig) initGCInterval() {
	p.GCInterval = time.Duration(p.Base.ParseInt64WithDefault("dataCoord.gc.interval", 60*60)) * time.Second
}

func (p *dataCoordConfig) initGCMissingTolerance() {
	p.GCMissingTolerance = time.Duration(p.Base.ParseInt64WithDefault("dataCoord.gc.missingTolerance", 24*60*60)) * time.Second
}

func (p *dataCoordConfig) initGCDropTolerance() {
	p.GCDropTolerance = time.Duration(p.Base.ParseInt64WithDefault("dataCoord.gc.dropTolerance", 24*60*60)) * time.Second
}

func (p *dataCoordConfig) SetEnableAutoCompaction(enable bool) {
	p.EnableAutoCompaction.Store(enable)
}

func (p *dataCoordConfig) GetEnableAutoCompaction() bool {
	enable := p.EnableAutoCompaction.Load()
	if enable != nil {
		return enable.(bool)
	}
	return false
}

func (p *dataCoordConfig) SetNodeID(id UniqueID) {
	p.NodeID.Store(id)
}

func (p *dataCoordConfig) GetNodeID() UniqueID {
	val := p.NodeID.Load()
	if val != nil {
		return val.(UniqueID)
	}
	return 0
}

func (p *dataCoordConfig) initDiskSegmentMaxSize() {
	p.DiskSegmentMaxSize = p.Base.ParseFloatWithDefault("dataCoord.segment.DiskSegmentMaxSize", 2048)
}

///////////////////////////////////////////////////////////////////////////////
// --- datanode ---
type dataNodeConfig struct {
	Base *BaseTable

	// ID of the current node
	//NodeID atomic.Value
	NodeID atomic.Value
	// IP of the current DataNode
	IP string

	// Port of the current DataNode
	Port                    int
	FlowGraphMaxQueueLength int32
	FlowGraphMaxParallelism int32
	FlushInsertBufferSize   int64

	Alias string // Different datanode in one machine

	// etcd
	ChannelWatchSubPath string

	// io concurrency to fetch stats logs
	IOConcurrency int

	CreatedTime time.Time
	UpdatedTime time.Time
}

func (p *dataNodeConfig) init(base *BaseTable) {
	p.Base = base
	p.NodeID.Store(UniqueID(0))
	p.initFlowGraphMaxQueueLength()
	p.initFlowGraphMaxParallelism()
	p.initFlushInsertBufferSize()
	p.initIOConcurrency()

	p.initChannelWatchPath()
}

// InitAlias init this DataNode alias
func (p *dataNodeConfig) InitAlias(alias string) {
	p.Alias = alias
}

func (p *dataNodeConfig) initFlowGraphMaxQueueLength() {
	p.FlowGraphMaxQueueLength = p.Base.ParseInt32WithDefault("dataNode.dataSync.flowGraph.maxQueueLength", 1024)
}

func (p *dataNodeConfig) initFlowGraphMaxParallelism() {
	p.FlowGraphMaxParallelism = p.Base.ParseInt32WithDefault("dataNode.dataSync.flowGraph.maxParallelism", 1024)
}

func (p *dataNodeConfig) initFlushInsertBufferSize() {
	bufferSize := p.Base.LoadWithDefault2([]string{"DATA_NODE_IBUFSIZE", "datanode.flush.insertBufSize"}, "0")
	bs, err := strconv.ParseInt(bufferSize, 10, 64)
	if err != nil {
		panic(err)
	}
	p.FlushInsertBufferSize = bs
}

func (p *dataNodeConfig) initChannelWatchPath() {
	p.ChannelWatchSubPath = "channelwatch"
}

func (p *dataNodeConfig) initIOConcurrency() {
	p.IOConcurrency = p.Base.ParseIntWithDefault("dataNode.dataSync.ioConcurrency", 10)
}

func (p *dataNodeConfig) SetNodeID(id UniqueID) {
	p.NodeID.Store(id)
}

func (p *dataNodeConfig) GetNodeID() UniqueID {
	val := p.NodeID.Load()
	if val != nil {
		return val.(UniqueID)
	}
	return 0
}

///////////////////////////////////////////////////////////////////////////////
// --- indexcoord ---
type indexCoordConfig struct {
	Base *BaseTable

	Address string
	Port    int

	MinSegmentNumRowsToEnableIndex int64

	GCInterval time.Duration

	CreatedTime time.Time
	UpdatedTime time.Time
}

func (p *indexCoordConfig) init(base *BaseTable) {
	p.Base = base

	p.initGCInterval()
	p.initMinSegmentNumRowsToEnableIndex()
}

func (p *indexCoordConfig) initMinSegmentNumRowsToEnableIndex() {
	p.MinSegmentNumRowsToEnableIndex = p.Base.ParseInt64WithDefault("indexCoord.minSegmentNumRowsToEnableIndex", 1024)
}

func (p *indexCoordConfig) initGCInterval() {
	p.GCInterval = time.Duration(p.Base.ParseInt64WithDefault("indexCoord.gc.interval", 60*10)) * time.Second
}

///////////////////////////////////////////////////////////////////////////////
// --- indexnode ---
type indexNodeConfig struct {
	Base *BaseTable

	IP      string
	Address string
	Port    int

	NodeID atomic.Value

	Alias string

	BuildParallel int

	CreatedTime time.Time
	UpdatedTime time.Time

	// enable disk
	EnableDisk             bool
	DiskCapacityLimit      int64
	MaxDiskUsagePercentage float64
}

func (p *indexNodeConfig) init(base *BaseTable) {
	p.Base = base
	p.NodeID.Store(UniqueID(0))
	p.initBuildParallel()
	p.initEnableDisk()
	p.initDiskCapacity()
	p.initMaxDiskUsagePercentage()
}

// InitAlias initializes an alias for the IndexNode role.
func (p *indexNodeConfig) InitAlias(alias string) {
	p.Alias = alias
}

func (p *indexNodeConfig) initBuildParallel() {
	p.BuildParallel = p.Base.ParseIntWithDefault("indexNode.scheduler.buildParallel", 1)
}

func (p *indexNodeConfig) SetNodeID(id UniqueID) {
	p.NodeID.Store(id)
}

func (p *indexNodeConfig) GetNodeID() UniqueID {
	val := p.NodeID.Load()
	if val != nil {
		return val.(UniqueID)
	}
	return 0
}

func (p *indexNodeConfig) initEnableDisk() {
	var err error
	enableDisk := p.Base.LoadWithDefault("indexNode.enableDisk", "false")
	p.EnableDisk, err = strconv.ParseBool(enableDisk)
	if err != nil {
		panic(err)
	}
}

func (p *indexNodeConfig) initDiskCapacity() {
	diskSizeStr := os.Getenv("LOCAL_STORAGE_SIZE")
	if len(diskSizeStr) == 0 {
		diskUsage, err := disk.Usage("/")
		if err != nil {
			panic(err)
		}

		p.DiskCapacityLimit = int64(diskUsage.Total)
		return
	}

	diskSize, err := strconv.ParseInt(diskSizeStr, 10, 64)
	if err != nil {
		panic(err)
	}
	p.DiskCapacityLimit = diskSize * 1024 * 1024 * 1024
}

func (p *indexNodeConfig) initMaxDiskUsagePercentage() {
	maxDiskUsagePercentageStr := p.Base.LoadWithDefault("indexNode.maxDiskUsagePercentage", "95")
	maxDiskUsagePercentage, err := strconv.ParseInt(maxDiskUsagePercentageStr, 10, 64)
	if err != nil {
		panic(err)
	}
	p.MaxDiskUsagePercentage = float64(maxDiskUsagePercentage) / 100
}<|MERGE_RESOLUTION|>--- conflicted
+++ resolved
@@ -1032,20 +1032,13 @@
 	ChannelWatchSubPath string
 
 	// --- SEGMENTS ---
-<<<<<<< HEAD
-	SegmentMaxSize          float64
-	DiskSegmentMaxSize      float64
-	SegmentSealProportion   float64
-	SegAssignmentExpiration int64
-	SegmentMaxLifetime      time.Duration
-=======
 	SegmentMaxSize                 float64
+	DiskSegmentMaxSize             float64
 	SegmentSealProportion          float64
 	SegAssignmentExpiration        int64
 	SegmentMaxLifetime             time.Duration
 	SegmentMaxIdleTime             time.Duration
 	SegmentMinSizeFromIdleToSealed float64
->>>>>>> 97aa2bd8
 
 	CreatedTime time.Time
 	UpdatedTime time.Time
