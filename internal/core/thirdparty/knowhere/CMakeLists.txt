--- conflicted
+++ resolved
@@ -42,13 +42,8 @@
     endif ()
 
     externalproject_add(knowhere_ep
-<<<<<<< HEAD
-	    #GIT_REPOSITORY  "https://github.com/milvus-io/knowhere.git"
-	    #GIT_TAG         main
-=======
             # GIT_REPOSITORY  "https://github.com/milvus-io/knowhere.git"
             # GIT_TAG         main
->>>>>>> d8b11121
             URL             ${KNOWHERE_SOURCE_URL}
             URL_MD5         ${KNOWHERE_SOURCE_MD5}
             CMAKE_ARGS      ${KNOWHERE_CMAKE_ARGS}
