# Copyright (C) 2019-2022 Zilliz. All rights reserved.
#
# Licensed under the Apache License, Version 2.0 (the "License"); you may not use this file except in compliance
# with the License. You may obtain a copy of the License at
#
# http://www.apache.org/licenses/LICENSE-2.0
#
# Unless required by applicable law or agreed to in writing, software distributed under the License
# is distributed on an "AS IS" BASIS, WITHOUT WARRANTIES OR CONDITIONS OF ANY KIND, either express
# or implied. See the License for the specific language governing permissions and limitations under the License.

FROM milvusdb/openblas:ubuntu20.04-20220914-179ea77 AS openblas

#FROM alpine
FROM ubuntu:focal-20220426

ENV DEBIAN_FRONTEND=noninteractive
ENV TZ=UTC

RUN apt-get update && \
<<<<<<< HEAD
    apt-get install -y --no-install-recommends curl libtbb-dev gfortran netcat iputils-ping ca-certificates libzstd-dev uuid-dev libaio-dev libgoogle-perftools-dev clang-format libboost-all-dev && \
=======
    apt-get install -y --no-install-recommends libtbb-dev gfortran netcat iputils-ping ca-certificates liblapack3 && \
>>>>>>> d8b11121
    apt-get remove --purge -y && \
    rm -rf /var/lib/apt/lists/*

COPY --from=openblas /usr/local/lib/libopenblasp-r0.3.21.so /usr/lib/

RUN ln -s /usr/lib/libopenblasp-r0.3.21.so /usr/lib/libopenblas.so.3 && \
    ln -s /usr/lib/libopenblas.so.3 /usr/lib/libopenblas.so

COPY ./bin/ /milvus/bin/

COPY ./configs/ /milvus/configs/

COPY ./lib/ /milvus/lib/

ENV PATH=/milvus/bin:$PATH
ENV LD_LIBRARY_PATH=/milvus/lib:$LD_LIBRARY_PATH:/usr/lib
ENV LD_PRELOAD=/milvus/lib/libjemalloc.so

# Add Tini
ADD https://github.com/krallin/tini/releases/download/v0.19.0/tini /tini
RUN chmod +x /tini
ENTRYPOINT ["/tini", "--"]

WORKDIR /milvus/<|MERGE_RESOLUTION|>--- conflicted
+++ resolved
@@ -18,11 +18,7 @@
 ENV TZ=UTC
 
 RUN apt-get update && \
-<<<<<<< HEAD
-    apt-get install -y --no-install-recommends curl libtbb-dev gfortran netcat iputils-ping ca-certificates libzstd-dev uuid-dev libaio-dev libgoogle-perftools-dev clang-format libboost-all-dev && \
-=======
-    apt-get install -y --no-install-recommends libtbb-dev gfortran netcat iputils-ping ca-certificates liblapack3 && \
->>>>>>> d8b11121
+    apt-get install -y --no-install-recommends curl libtbb-dev gfortran netcat iputils-ping ca-certificates liblapack3 libzstd-dev uuid-dev libaio-dev libgoogle-perftools-dev clang-format libboost-all-dev && \
     apt-get remove --purge -y && \
     rm -rf /var/lib/apt/lists/*
 
